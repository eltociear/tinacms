--- conflicted
+++ resolved
@@ -8,28 +8,16 @@
     "url": "https://github.com/gatsbyjs/gatsby/issues"
   },
   "dependencies": {
-<<<<<<< HEAD
-    "@forestryio/cms": "^1.0.1-alpha.7",
-    "@forestryio/cms-final-form-builder": "^1.0.1-alpha.8",
-    "@forestryio/cms-react": "^0.1.1-alpha.7",
-    "@forestryio/gatsby-plugin-xeditor": "^0.1.1-alpha.18",
-    "@forestryio/gatsby-plugin-xserver": "^0.1.0",
-    "@forestryio/gatsby-xeditor-git": "^0.0.1-alpha.4",
-    "@forestryio/gatsby-xeditor-gitlab": "^0.0.1-alpha.4",
-    "@forestryio/gatsby-xeditor-json": "^0.0.1-alpha.3",
-    "@forestryio/gatsby-xeditor-remark": "^0.1.1-alpha.4",
-    "@forestryio/xeditor": "^1.0.1-alpha.12",
-=======
     "@forestryio/cms": "^1.0.1-alpha.8",
     "@forestryio/cms-final-form-builder": "^1.0.1-alpha.9",
     "@forestryio/cms-react": "^0.1.1-alpha.8",
     "@forestryio/gatsby-plugin-xeditor": "^0.1.1-alpha.19",
     "@forestryio/gatsby-xeditor-git": "^0.0.1-alpha.13",
+    "@forestryio/gatsby-plugin-xserver": "^0.1.0",
     "@forestryio/gatsby-xeditor-gitlab": "^0.0.1-alpha.5",
     "@forestryio/gatsby-xeditor-json": "^0.0.1-alpha.4",
     "@forestryio/gatsby-xeditor-remark": "^0.1.1-alpha.5",
     "@forestryio/xeditor": "^1.0.1-alpha.13",
->>>>>>> b17f3440
     "@types/react": "^16.8.23",
     "gatsby": "^2.13.34",
     "gatsby-image": "^2.2.6",
