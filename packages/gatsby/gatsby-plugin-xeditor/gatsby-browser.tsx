--- conflicted
+++ resolved
@@ -2,17 +2,7 @@
 import { Tina } from '@tinacms/tinacms'
 
 export const wrapRootElement = ({ element }: any, options: any) => {
-<<<<<<< HEAD
-  return (
-    <CMSContext.Provider value={cms}>
-      <ModalProvider>
-        <SidebarProvider title={options.title} logo={options.logo}>
-          {element}
-          <SidebarToggle />
-        </SidebarProvider>
-      </ModalProvider>
-    </CMSContext.Provider>
-  )
+  return <Tina>{element}</Tina>
 }
 
 function SidebarToggle() {
@@ -55,8 +45,4 @@
   &:active {
     background-color: #0073df;
   }
-`
-=======
-  return <Tina>{element}</Tina>
-}
->>>>>>> 85b61666
+`