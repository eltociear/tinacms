{
  "name": "@tinacms/core",
<<<<<<< HEAD
  "version": "0.4.2-alpha.0",
=======
  "version": "0.4.3",
>>>>>>> c6fa6206
  "main": "build/index.js",
  "types": "build/index.d.ts",
  "license": "Apache-2.0",
  "files": [
    "build"
  ],
  "keywords": [
    "tinacms",
    "cms",
    "react"
  ],
  "bugs": {
    "url": "https://github.com/tinacms/tinacms/issues"
  },
  "repository": {
    "type": "git",
    "url": "https://github.com/tinacms/tinacms.git",
    "directory": "packages/core/core"
  },
  "scripts": {
    "test": "jest --passWithNoTests",
    "watch": "tinacms-scripts watch",
    "dev": "tinacms-scripts dev",
    "build": "tinacms-scripts build"
  },
  "devDependencies": {
<<<<<<< HEAD
    "@tinacms/scripts": "^0.1.9-alpha.0",
=======
    "@tinacms/scripts": "^0.1.10",
>>>>>>> c6fa6206
    "@types/jest": "^24.0.15",
    "@types/react": "^16.8.23",
    "jest": "^24.8.0",
    "ts-jest": "^24.0.2"
  },
  "dependencies": {
    "final-form": "^4.18.2",
    "final-form-arrays": "^3.0.1"
  },
  "peerDependencies": {
    "react": ">=16.8"
  }
}<|MERGE_RESOLUTION|>--- conflicted
+++ resolved
@@ -1,10 +1,6 @@
 {
   "name": "@tinacms/core",
-<<<<<<< HEAD
-  "version": "0.4.2-alpha.0",
-=======
   "version": "0.4.3",
->>>>>>> c6fa6206
   "main": "build/index.js",
   "types": "build/index.d.ts",
   "license": "Apache-2.0",
@@ -31,11 +27,7 @@
     "build": "tinacms-scripts build"
   },
   "devDependencies": {
-<<<<<<< HEAD
-    "@tinacms/scripts": "^0.1.9-alpha.0",
-=======
     "@tinacms/scripts": "^0.1.10",
->>>>>>> c6fa6206
     "@types/jest": "^24.0.15",
     "@types/react": "^16.8.23",
     "jest": "^24.8.0",
