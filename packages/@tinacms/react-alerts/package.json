{
  "name": "@tinacms/react-alerts",
  "version": "0.1.1",
  "license": "Apache-2.0",
  "main": "build/index.js",
  "typings": "build/index.d.ts",
  "files": [
    "build"
  ],
  "repository": {
    "type": "git",
    "url": "https://github.com/tinacms/tinacms.git",
    "directory": "packages/@tinacms/react-alerts"
  },
  "scripts": {
    "test": "jest --passWithNoTests",
    "watch": "tinacms-scripts watch",
    "dev": "tinacms-scripts dev",
    "docs": "npx typedoc",
    "build": "tinacms-scripts build"
  },
  "devDependencies": {
<<<<<<< HEAD
    "@tinacms/alerts": "^0.1.0",
    "@tinacms/icons": "^0.7.0",
    "@tinacms/react-core": "^0.2.9",
    "@tinacms/scripts": "^0.1.13",
    "@tinacms/styles": "^0.4.0"
=======
    "@tinacms/alerts": "^0.1.1",
    "@tinacms/icons": "^0.8.0",
    "@tinacms/react-core": "^0.2.10",
    "@tinacms/styles": "^0.4.1"
>>>>>>> 4d74125e
  },
  "peerDependencies": {
    "@tinacms/alerts": ">=0.1",
    "@tinacms/icons": ">=0.7",
    "@tinacms/react-core": ">=0.2",
    "@tinacms/styles": ">=0.3",
    "react": ">=16.8",
    "styled-components": ">=4.1"
  }
}<|MERGE_RESOLUTION|>--- conflicted
+++ resolved
@@ -20,18 +20,11 @@
     "build": "tinacms-scripts build"
   },
   "devDependencies": {
-<<<<<<< HEAD
-    "@tinacms/alerts": "^0.1.0",
-    "@tinacms/icons": "^0.7.0",
-    "@tinacms/react-core": "^0.2.9",
-    "@tinacms/scripts": "^0.1.13",
-    "@tinacms/styles": "^0.4.0"
-=======
     "@tinacms/alerts": "^0.1.1",
     "@tinacms/icons": "^0.8.0",
     "@tinacms/react-core": "^0.2.10",
+    "@tinacms/scripts": "^0.1.13",
     "@tinacms/styles": "^0.4.1"
->>>>>>> 4d74125e
   },
   "peerDependencies": {
     "@tinacms/alerts": ">=0.1",
