--- conflicted
+++ resolved
@@ -23,12 +23,8 @@
 export type { Database } from './database'
 export type { Store } from './database/store'
 export type { Bridge } from './database/bridge'
-<<<<<<< HEAD
 export { sequential, assertShape } from './util'
-=======
 export { stringifyFile, parseFile } from './database/util'
-export { sequential } from './util'
->>>>>>> f245213a
 
 export const buildSchema = async (rootPath: string, database: Database) => {
   const tempConfig = path.join(rootPath, '.tina', '__generated__', 'config')
