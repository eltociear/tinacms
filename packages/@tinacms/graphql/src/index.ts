/**
Copyright 2021 Forestry.io Holdings, Inc.
Licensed under the Apache License, Version 2.0 (the "License");
you may not use this file except in compliance with the License.
You may obtain a copy of the License at
    http://www.apache.org/licenses/LICENSE-2.0
Unless required by applicable law or agreed to in writing, software
distributed under the License is distributed on an "AS IS" BASIS,
WITHOUT WARRANTIES OR CONDITIONS OF ANY KIND, either express or implied.
See the License for the specific language governing permissions and
limitations under the License.
*/

export { GithubBridge } from './primitives/database/github'
export type { GithubManagerInit } from './primitives/database/github'
export {
  gql,
  resolve,
  buildSchema,
  indexDB,
  createDatabase,
  githubRoute,
} from './primitives'
import { clearCache as s3ClearCache, s3Cache } from './cache/s3'

import { clearCache as lruClearCache, simpleCache } from './cache/lru'

export {
  lruClearCache,
  lruClearCache as clearCache,
  s3ClearCache,
  s3Cache,
  simpleCache,
}

import type {
  TinaCloudSchema as TinaCloudSchemaBase,
  TinaCloudCollection as TinaCloudCollectionBase,
  TinaCloudTemplateBase as TinaTemplate,
  TinaFieldBase,
} from './primitives/types'

<<<<<<< HEAD
export * from './primitives/builder/test'
=======
import { Octokit } from '@octokit/rest'

export const listBranches = async ({auth, owner, repo}) => {
  const appOctoKit = new Octokit({ auth })
  const branchList = await appOctoKit.repos.listBranches({
    owner,
    repo,
    per_page: 100
  })

  return branchList
}

export const createBranch = async ({ auth, owner, repo, name, baseBranch }) => {
  const appOctoKit = new Octokit({ auth })
  const currentBranch = await appOctoKit.repos.getBranch({
    owner,
    repo,
    branch: baseBranch
  })

  const newBranch = await appOctoKit.git.createRef({
    owner,
    repo,
    ref: `refs/heads/${name}`,
    sha: currentBranch.data.commit.sha
  })

  return newBranch
}

>>>>>>> 4e80981a
export type TinaCloudSchema = TinaCloudSchemaBase<false>
// Alias to remove Cloud
export type TinaSchema = TinaCloudSchema
export type TinaCloudCollection = TinaCloudCollectionBase<false>
// Alias to remove Cloud
export type TinaCollection = TinaCloudCollectionBase<false>
export type TinaField = TinaFieldBase
export type { TinaTemplate }<|MERGE_RESOLUTION|>--- conflicted
+++ resolved
@@ -40,17 +40,15 @@
   TinaFieldBase,
 } from './primitives/types'
 
-<<<<<<< HEAD
 export * from './primitives/builder/test'
-=======
 import { Octokit } from '@octokit/rest'
 
-export const listBranches = async ({auth, owner, repo}) => {
+export const listBranches = async ({ auth, owner, repo }) => {
   const appOctoKit = new Octokit({ auth })
   const branchList = await appOctoKit.repos.listBranches({
     owner,
     repo,
-    per_page: 100
+    per_page: 100,
   })
 
   return branchList
@@ -61,20 +59,19 @@
   const currentBranch = await appOctoKit.repos.getBranch({
     owner,
     repo,
-    branch: baseBranch
+    branch: baseBranch,
   })
 
   const newBranch = await appOctoKit.git.createRef({
     owner,
     repo,
     ref: `refs/heads/${name}`,
-    sha: currentBranch.data.commit.sha
+    sha: currentBranch.data.commit.sha,
   })
 
   return newBranch
 }
 
->>>>>>> 4e80981a
 export type TinaCloudSchema = TinaCloudSchemaBase<false>
 // Alias to remove Cloud
 export type TinaSchema = TinaCloudSchema
