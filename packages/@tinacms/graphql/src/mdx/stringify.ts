// @ts-nocheck FIXME: plate elements and SlateNodeType needs to be merged
/**

Copyright 2021 Forestry.io Holdings, Inc.

Licensed under the Apache License, Version 2.0 (the "License");
you may not use this file except in compliance with the License.
You may obtain a copy of the License at

    http://www.apache.org/licenses/LICENSE-2.0

Unless required by applicable law or agreed to in writing, software
distributed under the License is distributed on an "AS IS" BASIS,
WITHOUT WARRANTIES OR CONDITIONS OF ANY KIND, either express or implied.
See the License for the specific language governing permissions and
limitations under the License.

*/

import { toMarkdown } from 'mdast-util-to-markdown'
import { mdxToMarkdown } from 'mdast-util-mdx'
import type { RichTypeInner } from '../types'
import { SlateNodeType, plateElements } from './parse'
import type { Content, PhrasingContent, StaticPhrasingContent } from 'mdast'

export const stringifyMDX = (value: unknown, field: RichTypeInner) => {
  // @ts-ignore: FIXME: validate this shape
  const slateTree: SlateNodeType[] = value.children
  try {
    const tree = stringifyChildren(slateTree, field)
    const out = toMarkdown(
      {
        type: 'root',
        // @ts-ignore
        children: tree,
      },
      {
        extensions: [mdxToMarkdown],
      }
    )
    return out.replace(/&#x22;/g, `"`)
  } catch (e) {
    console.log(e)
  }
}

const allChildrenEmpty = (children: any[]) => {
  if (children.every((child) => child.type === 'text' && !child.value)) {
    return true
  }
  return false
}

const stringifyChildren = (children: any[], field) => {
  return (
    children
      .map((child) => stringify(child, field))
      // This allows us to return `false` when we want a node to be removed entirely
      .filter(Boolean) as PhrasingContent[]
  )
}

export const stringify = (
  node: { type: typeof plateElements },
  field: RichTypeInner
): Content => {
  if (!node.type) {
<<<<<<< HEAD
    // Inline code cannot have other marks like bold and emphasis
    if (node?.code) {
      return {
        type: 'inlineCode',
        value: node.text,
      }
    }
    let returnNode: Content = { type: 'text', value: node.text || '' }
    if (node?.bold) {
      returnNode = { type: 'strong', children: [returnNode] }
    }
    if (node?.italic) {
      returnNode = {
        type: 'emphasis',
        children: [returnNode],
      }
    }
    if (node?.code) {
      returnNode = {
        type: 'inlineCode',
=======
    let returnNode: Content = { type: 'text', value: node.text || '' }
    if (node?.bold) {
      returnNode = { type: 'strong', children: [returnNode] }
    }
    if (node?.italic) {
      returnNode = {
        type: 'emphasis',
>>>>>>> 13ba19f1
        children: [returnNode],
      }
    }
    return returnNode
  }

  switch (node.type) {
    case plateElements.ELEMENT_H1:
      return {
        type: 'heading',
        depth: 1,
        children: stringifyChildren(node.children, field),
      }
    case plateElements.ELEMENT_H2:
      return {
        type: 'heading',
        depth: 2,
        children: stringifyChildren(node.children, field),
      }
    case plateElements.ELEMENT_H3:
      return {
        type: 'heading',
        depth: 3,
        children: stringifyChildren(node.children, field),
      }
    case plateElements.ELEMENT_H4:
      return {
        type: 'heading',
        depth: 4,
        children: stringifyChildren(node.children, field),
      }
    case plateElements.ELEMENT_H5:
      return {
        type: 'heading',
        depth: 5,
        children: stringifyChildren(node.children, field),
      }
    case plateElements.ELEMENT_H6:
      return {
        type: 'heading',
        depth: 6,
        children: stringifyChildren(node.children, field),
      }
    case plateElements.ELEMENT_PARAGRAPH:
      const children = stringifyChildren(node.children, field)
      if (allChildrenEmpty(children)) {
        return false
      }
      return {
        type: 'paragraph',
        children,
      }
    case plateElements.ELEMENT_CODE_BLOCK:
      return {
        type: 'code',
        lang: node.lang,
        value: node.children.map((child) => child.children[0].text).join('\n'),
      }
    case plateElements.ELEMENT_UL:
      return {
        type: 'list',
        ordered: false,
        spread: false,
        check: null,
        children: stringifyChildren(node.children, field),
      }
    case plateElements.ELEMENT_OL:
      return {
        type: 'list',
        ordered: true,
        spread: false,
        check: null,
        children: stringifyChildren(node.children, field),
      }
    case plateElements.ELEMENT_LI:
      const realChildren = []
      const extraChildren = []
      node.children.forEach((child) => {
        child.children.forEach((c) => {
          if (c.type === 'li') {
            extraChildren.push(c)
          } else {
            realChildren.push(c)
          }
        })
      })
      const p = {
        type: 'p',
        children: realChildren,
      }
      return {
        type: 'listItem',
        spread: false,
        check: null,
        children: [
          stringify(p, field),
          ...stringifyChildren(extraChildren, field),
        ],
      }
    case plateElements.ELEMENT_LIC:
      return {
        type: 'paragraph',
        children: stringifyChildren(node.children, field),
      }
    case plateElements.ELEMENT_IMAGE:
      return {
        type: 'image',
        title: node.caption,
        alt: node.alt,
        url: node.url,
      }
    case plateElements.ELEMENT_HR:
      return {
        type: 'thematicBreak',
      }
    case plateElements.ELEMENT_LINK:
      return {
        type: 'link',
        url: node.url,
        children: node.children.map((child) =>
          stringify(child, field)
        ) as StaticPhrasingContent[],
      }
    case plateElements.ELEMENT_BLOCKQUOTE:
      return {
        type: 'blockquote',
        children: node.children.map((child) =>
          stringify(child, field)
        ) as StaticPhrasingContent[],
      }
    case 'mdxJsxTextElement':
    case 'mdxJsxFlowElement':
      try {
        let children = []
        const atts = []
        const template = field.templates?.find((fieldTemplate) => {
          if (typeof fieldTemplate === 'string') {
            throw new Error(`Global templates not yet supported`)
          } else {
            return fieldTemplate.name === node.name
          }
        })
        if (typeof template === 'string') {
          throw new Error(`Global templates not yet supported`)
        }
        Object.entries(node.props).map(([key, value]) => {
          if (template.fields) {
            const field = template.fields.find((field) => field.name === key)
            if (!field) {
              throw new Error(`Unknown field for key ${key}`)
            }
            switch (field.type) {
              case 'boolean':
              case 'datetime':
              case 'image':
              case 'number':
              case 'string':
                if (field.list) {
                  const v = {
                    type: 'mdxJsxAttributeValueExpression',
                    value: `[${value.map((item) => {
                      switch (field.type) {
                        case 'boolean':
                        case 'number':
                          return `${item}`
                        case 'image':
                        case 'datetime':
                        case 'string':
                          return `"${item}"`
                      }
                    })}]`,
                  }
                  atts.push({ type: 'mdxJsxAttribute', name: key, value: v })
                } else {
                  atts.push({
                    type: 'mdxJsxAttribute',
                    name: key,
                    value: `${value}`,
                  })
                }
                break

              case 'object':
                if (field.list) {
                  const values = []
                  value.forEach((item) => {
                    if (field.fields) {
                      const innerValue = {}
                      if (typeof field.fields === 'string') {
                        throw new Error(
                          `Global templates not yet supported for rich text`
                        )
                      }
                      field.fields.forEach((innerField) => {
                        const fieldValue = item[innerField.name]
                        if (fieldValue) {
                          switch (innerField.type) {
                            case 'boolean':
                            case 'number':
                              innerValue[innerField.name] = `${fieldValue}`
                              break
                            case 'image':
                            case 'datetime':
                            case 'string':
                              innerValue[innerField.name] = `"${fieldValue}"`
                              break
                          }
                        }
                      })
                      // Only add it if it's not empty
                      if (Object.entries(innerValue).length > 0) {
                        values.push(innerValue)
                      }
                    } else {
                      value.forEach((item) => {
                        const template = field.templates.find((template) => {
                          const templateName =
                            typeof template === 'string'
                              ? template
                              : template.name
                          return templateName === item._template
                        })
                        if (typeof template === 'string') {
                          throw new Error(
                            `Global templates not yet supported for rich text`
                          )
                        }
                        if (!template) {
                          throw new Error(
                            `Unable to find template for field ${field.name}`
                          )
                        }
                        const v = {}
                        template.fields.forEach((field) => {
                          const fieldValue = item[field.name]
                          if (fieldValue) {
                            switch (field.type) {
                              case 'boolean':
                              case 'number':
                                v[field.name] = `${fieldValue}`
                                break
                              case 'image':
                              case 'datetime':
                              case 'string':
                                v[field.name] = `"${fieldValue}"`
                                break
                            }
                            v['_template'] = `"${template.name}"`
                            // console.log(v)
                          }
                        })
                        values.push(v)
                      })
                    }
                  })
                  if (values.length > 0) {
                    const ast = {
                      type: 'mdxJsxAttributeValueExpression',
                      name: key,
                      value: {
                        value: `[${values
                          .map((item) => {
                            return `{${Object.entries(item)
                              .map(([key, value]) => {
                                return `${key}: ${value}`
                              })
                              .join(', ')}}`
                          })
                          .join(', ')}]`,
                      },
                    }
                    atts.push({ name: key, ...ast })
                  }
                } else {
                  if (field.fields) {
                    const v = {}
                    if (typeof field.fields === 'string') {
                      throw new Error(
                        `Global templates not yet supported for rich text`
                      )
                    }
                    field.fields.forEach((field) => {
                      const fieldValue = value[field.name]
                      switch (field.type) {
                        case 'boolean':
                        case 'number':
                          v[field.name] = `${fieldValue}`
                          break
                        case 'image':
                        case 'datetime':
                        case 'string':
                          v[field.name] = `"${fieldValue}"`
                          break
                      }
                    })
                    const ast = {
                      type: 'mdxJsxAttributeValueExpression',
                      name: key,
                      value: {
                        value: `{${Object.entries(v)
                          .map(([key, value]) => {
                            return `${key}: ${value}`
                          })
                          .join(', ')}}`,
                      },
                    }
                    atts.push({ name: key, ...ast })
                  } else {
                    throw new Error('Templates not yet')
                  }
                }
                break
              case 'rich-text':
                const tree = value.children
                  .map((item) => stringify(item, field))
                  .filter((item) => {
                    if (item.type === 'text' && !item.text) {
                      return false
                    }

                    return true
                  })
                if (field.name === 'children') {
                  children = tree
                } else {
                  const out = toMarkdown(
                    {
                      type: 'root',
                      children: tree,
                    },
                    { extensions: [mdxToMarkdown] }
                  )
                  if (out) {
                    atts.push({
                      type: 'mdxJsxAttribute',
                      name: key,
                      value: {
                        value: `
<>
${out}
</>
`,
                      },
                    })
                  }
                }
                break
              default:
                atts.push({
                  type: 'mdxJsxAttribute',
                  name: key,
                  value: 'not yet',
                })
                break
            }
          } else {
            throw new Error(`Templates not yet supported`)
          }
        })

        return {
          ...node,
          children: children,
          //@ts-ignore
          attributes: atts,
        }
      } catch (e) {
        console.log(e)
      }

    case 'text':
      // Inline code cannot have other marks like bold and emphasis
      if (node?.code) {
        return {
          type: 'inlineCode',
          value: node.text,
        }
      }
      let returnNode: Content = { type: 'text', value: node.text || '' }

      if (node?.bold) {
        returnNode = { type: 'strong', children: [returnNode] }
      }
      if (node?.italic) {
        returnNode = {
          type: 'emphasis',
          children: [returnNode],
        }
      }
      return returnNode

    default:
      console.log(`Unrecognized field type: ${node.type}`)
      break
  }
  return { type: 'text', value: '' }
}<|MERGE_RESOLUTION|>--- conflicted
+++ resolved
@@ -65,7 +65,6 @@
   field: RichTypeInner
 ): Content => {
   if (!node.type) {
-<<<<<<< HEAD
     // Inline code cannot have other marks like bold and emphasis
     if (node?.code) {
       return {
@@ -80,21 +79,6 @@
     if (node?.italic) {
       returnNode = {
         type: 'emphasis',
-        children: [returnNode],
-      }
-    }
-    if (node?.code) {
-      returnNode = {
-        type: 'inlineCode',
-=======
-    let returnNode: Content = { type: 'text', value: node.text || '' }
-    if (node?.bold) {
-      returnNode = { type: 'strong', children: [returnNode] }
-    }
-    if (node?.italic) {
-      returnNode = {
-        type: 'emphasis',
->>>>>>> 13ba19f1
         children: [returnNode],
       }
     }
