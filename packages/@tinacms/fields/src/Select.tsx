--- conflicted
+++ resolved
@@ -17,11 +17,7 @@
 */
 
 import * as React from 'react'
-<<<<<<< HEAD
-import { useState } from 'react'
 import { padding, color, radius, font } from '@tinacms/styles'
-=======
->>>>>>> 7b8ac1b5
 import styled from 'styled-components'
 
 interface SelectFieldProps {
