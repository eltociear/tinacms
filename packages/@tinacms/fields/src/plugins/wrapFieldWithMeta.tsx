/**

Copyright 2019 Forestry.io Inc

Licensed under the Apache License, Version 2.0 (the "License");
you may not use this file except in compliance with the License.
You may obtain a copy of the License at

    http://www.apache.org/licenses/LICENSE-2.0

Unless required by applicable law or agreed to in writing, software
distributed under the License is distributed on an "AS IS" BASIS,
WITHOUT WARRANTIES OR CONDITIONS OF ANY KIND, either express or implied.
See the License for the specific language governing permissions and
limitations under the License.

*/

import * as React from 'react'
import { FieldProps } from './fieldProps'
import styled, { css } from 'styled-components'

type InputFieldType<ExtraFieldProps, InputProps> = FieldProps<InputProps> &
  ExtraFieldProps

// Wraps the Field component in labels describing the field's meta state
// Add any other fields that the Field component should expect onto the ExtraFieldProps generic type
export function wrapFieldsWithMeta<ExtraFieldProps = {}, InputProps = {}>(
  Field:
    | React.StatelessComponent<InputFieldType<ExtraFieldProps, InputProps>>
    | React.ComponentClass<InputFieldType<ExtraFieldProps, InputProps>>
) {
  return (props: InputFieldType<ExtraFieldProps, InputProps>) => (
    <FieldMeta
      name={props.input.name}
      label={props.field.label}
      description={props.field.description}
      error={props.meta.error}
    >
      <Field {...props} />
    </FieldMeta>
  )
}

interface FieldMetaProps {
  name: string
  children: any
  label?: string
  description?: string
  error?: string
  margin?: boolean
}

export const FieldMeta = ({
  name,
  label,
  description,
  error,
  margin = true,
  children,
}: FieldMetaProps) => {
  return (
    <FieldWrapper margin={margin}>
      <FieldLabel htmlFor={name}>
        {label || name}
        {description && <FieldDescription>{description}</FieldDescription>}
      </FieldLabel>
      {children}
      {error && <FieldError>{error}</FieldError>}
    </FieldWrapper>
  )
}

// Styling
export const FieldWrapper = styled.div<{ margin: boolean }>`
  position: relative;

  ${props =>
    props.margin &&
    css<any>`
      margin-bottom: var(--tina-padding-big);
    `};
`

<<<<<<< HEAD
export const FieldLabel = styled.label`
=======
const FieldLabel = styled.label`
  all: unset;
  font-family: 'Inter', sans-serif;
>>>>>>> 1af29ec0
  display: block;
  font-size: var(--tina-font-size-1);
  font-weight: 600;
  letter-spacing: 0.01em;
  line-height: 1.35;
  color: var(--tina-color-grey-8);
  margin-bottom: 8px;
  text-overflow: ellipsis;
  width: 100%;
  overflow: hidden;
`

export const FieldDescription = styled.span`
  all: unset;
  display: block;
  font-family: 'Inter', sans-serif;
  font-size: var(--tina-font-size-0);
  font-style: italic;
  font-weight: lighter;
  color: var(--tina-color-grey-6);
  padding-top: 4px;
  white-space: normal;
  margin: 0;
`

const FieldError = styled.span`
  display: block;
  color: red;
  font-size: var(--tina-font-size-1);
  margin-top: 8px;
  font-weight: var(--tina-font-weight-regular);
`<|MERGE_RESOLUTION|>--- conflicted
+++ resolved
@@ -82,13 +82,9 @@
     `};
 `
 
-<<<<<<< HEAD
 export const FieldLabel = styled.label`
-=======
-const FieldLabel = styled.label`
   all: unset;
   font-family: 'Inter', sans-serif;
->>>>>>> 1af29ec0
   display: block;
   font-size: var(--tina-font-size-1);
   font-weight: 600;
