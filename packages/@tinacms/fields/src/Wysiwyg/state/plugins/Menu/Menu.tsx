--- conflicted
+++ resolved
@@ -112,13 +112,13 @@
     }
 
     const handleScroll = () => {
-      const startPosition = menuRef.current
-        ? menuRef.current.parentElement.offsetTop
-        : 0
+      const MenuWrapperDiv = menuRef.current.parentElement.parentElement
+      const WysiwygEditorDiv = MenuWrapperDiv.nextSibling
+      const startPosition = menuRef.current ? MenuWrapperDiv.offsetTop : 0
       const endPosition = menuRef.current
-        ? menuRef.current.parentElement.nextSibling.offsetHeight +
-          menuRef.current.parentElement.offsetHeight +
-          menuRef.current.parentElement.offsetTop
+        ? WysiwygEditorDiv.offsetHeight +
+          MenuWrapperDiv.offsetHeight +
+          MenuWrapperDiv.offsetTop
         : 0
 
       if (window.scrollY > startPosition && window.scrollY < endPosition) {
@@ -155,14 +155,10 @@
 
   return (
     <ThemeProvider theme={theme}>
-<<<<<<< HEAD
-      <TinaReset>
-=======
-      <>
+      <MenuWrapper>
         {menuFixed && (
           <MenuPlaceholder menuBoundingBox={menuBoundingBox}></MenuPlaceholder>
         )}
->>>>>>> b3f6e5c4
         <MenuContainer
           menuFixed={menuFixed}
           menuBoundingBox={menuBoundingBox}
@@ -183,7 +179,7 @@
         </MenuContainer>
         <FloatingTableMenu view={view} />
         <ImageMenu view={view} />
-      </TinaReset>
+      </MenuWrapper>
     </ThemeProvider>
   )
 }
@@ -276,19 +272,22 @@
   width: ${props => props.menuBoundingBox.width}px;
 `
 
+const MenuWrapper = styled(TinaReset)`
+  position: relative;
+`
+
 type MenuContainerProps = {
   menuFixed: boolean
   menuBoundingBox: any
 }
 
 const MenuContainer = styled.div<MenuContainerProps>`
-<<<<<<< HEAD
-  position: ${({ menuFixed }) => (menuFixed ? 'fixed' : 'relative')};
-=======
   display: flex;
+  flex-direction: row;
+  justify-content: flex-start;
+  flex-wrap: wrap;
   justify-content: space-between;
   position: relative;
->>>>>>> b3f6e5c4
   top: 0;
   width: 100%;
   background-color: white;
@@ -299,23 +298,16 @@
   z-index: 100;
   margin: 0 0 12px 0;
 
-<<<<<<< HEAD
-  display: flex;
-  flex-direction: row;
-  justify-content: flex-start;
-  flex-wrap: wrap;
-`
-
-const MenuItem = css`
-  flex: 1 1 36px;
-=======
   ${props =>
     props.menuFixed &&
     css`
       position: fixed;
       width: ${props.menuBoundingBox.width}px;
     `};
->>>>>>> b3f6e5c4
+`
+
+const MenuItem = css`
+  flex: 1 1 36px;
 `
 
 export const MenuButton = styled.button<{
