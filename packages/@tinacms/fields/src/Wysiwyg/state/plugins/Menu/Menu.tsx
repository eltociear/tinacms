/**

Copyright 2019 Forestry.io Inc

Licensed under the Apache License, Version 2.0 (the "License");
you may not use this file except in compliance with the License.
You may obtain a copy of the License at

    http://www.apache.org/licenses/LICENSE-2.0

Unless required by applicable law or agreed to in writing, software
distributed under the License is distributed on an "AS IS" BASIS,
WITHOUT WARRANTIES OR CONDITIONS OF ANY KIND, either express or implied.
See the License for the specific language governing permissions and
limitations under the License.

*/

import { EditorView } from 'prosemirror-view'
import * as React from 'react'
import { useState, useRef, useEffect, useLayoutEffect, useMemo } from 'react'

import { markControl } from './markControl'
import { FormattingDropdown } from './FormattingDropdown'
import { FloatingTableMenu } from './FloatingTableMenu'
import ImageMenu from './ImageMenu'
import {
  toggleBulletList,
  toggleOrderedList,
} from '../../../commands/list-commands'
import { insertTable } from '../../../commands/table-commands'
import { imagePluginKey } from '../Image'
import { wrapIn, setBlockType } from 'prosemirror-commands'
import { EditorState } from 'prosemirror-state'
import { findParentNodeOfType } from 'prosemirror-utils'
import styled, { css, ThemeProvider } from 'styled-components'
import {
  BoldIcon,
  CodeIcon,
  ItalicIcon,
  LinkIcon,
  OrderedListIcon,
  QuoteIcon,
  TableIcon,
  UnderlineIcon,
  UnorderedListIcon,
} from '@tinacms/icons'
import { radius, color, padding } from '@tinacms/styles'
<<<<<<< HEAD
import { UndoControl, RedoControl } from './historyControl'
=======
import { MenuPortalProvider, useMenuPortal } from './MenuPortal'
>>>>>>> 5d09cee0

// import { ImageControl } from './images'

interface Props {
  bottom?: boolean
  format: 'html' | 'markdown' | 'html-blocks'
  editorView: { view: EditorView }
  theme: any
  sticky?: boolean | string
}

interface State {
  //
}

const BoldControl = markControl({
  mark: 'strong',
  Icon: BoldIcon,
  tooltip: 'Bold',
})
const ItalicControl = markControl({
  mark: 'em',
  Icon: ItalicIcon,
  tooltip: 'Italic',
})
const UnderlineControl = markControl({
  mark: 'underline',
  Icon: UnderlineIcon,
  tooltip: 'Underline',
})
const LinkControl = markControl({
  mark: 'link',
  Icon: LinkIcon,
  tooltip: 'Link',
  selectionOnly: true,
  defaultAttrs: {
    href: '',
    title: '',
    editing: 'editing',
    creating: 'creating',
  },
  noMix: ['code'],
  isDisabled: (view: EditorView) => {
    return !!imagePluginKey.getState(view.state).selectedImage
  },
})

export const Menu = (props: Props) => {
  const { editorView, bottom = false, theme, sticky = true } = props
  const [menuFixed, setMenuFixed] = useState(false)
  const isBrowser = typeof window !== `undefined`
  const menuRef: any = useRef<HTMLDivElement>(null)
  const [menuBoundingBox, setMenuBoundingBox] = useState<any>(null)
  const menuFixedTopOffset = typeof sticky === 'string' ? sticky : '0'

  useEffect(() => {
    if (menuRef.current && sticky) {
      setMenuBoundingBox(menuRef.current.getBoundingClientRect())
    }
  }, [menuRef])

  useLayoutEffect(() => {
    if (!isBrowser || !menuRef.current || !sticky) {
      return
    }

    const handleScroll = () => {
      const wysiwygWrapper = menuRef.current.parentElement
      const startPosition = wysiwygWrapper ? wysiwygWrapper.offsetTop : 0
      const endPosition = wysiwygWrapper
        ? startPosition + wysiwygWrapper.offsetHeight
        : 0

      if (window.scrollY > startPosition && window.scrollY < endPosition) {
        setMenuFixed(true)
      } else {
        setMenuFixed(false)
      }
    }

    const handleResize = () => {
      if (menuRef.current) {
        const wasMenuFixed = menuFixed
        setMenuFixed(false)
        setMenuBoundingBox(menuRef.current.getBoundingClientRect())
        setMenuFixed(wasMenuFixed)
      }
    }

    window.addEventListener('scroll', handleScroll)
    window.addEventListener('resize', handleResize)

    return () => {
      window.removeEventListener('scroll', handleScroll)
      window.removeEventListener('resize', handleResize)
    }
  }, [menuRef, menuBoundingBox])

  const supportBlocks = true

  const preventProsemirrorFocusLoss = React.useCallback((e: any) => {
    e.stopPropagation()
    e.preventDefault()
  }, [])

  const { view } = editorView
  return (
    <ThemeProvider theme={theme}>
      <>
        {menuFixed && (
          <MenuPlaceholder menuBoundingBox={menuBoundingBox}></MenuPlaceholder>
        )}
        <MenuWrapper
          menuFixedTopOffset={menuFixedTopOffset}
          menuFixed={menuFixed}
          menuBoundingBox={menuBoundingBox}
          ref={menuRef}
        >
<<<<<<< HEAD
          {supportBlocks && <FormattingDropdown view={view} />}
          <BoldControl view={view} />
          <ItalicControl view={view} />
          <UnderlineControl view={view} />
          <LinkControl view={view} />
          {/* <ImageControl view={view} bottom={bottom} /> */}
          {supportBlocks && <TableControl view={view} bottom={bottom} />}
          {supportBlocks && <QuoteControl view={view} bottom={bottom} />}
          {supportBlocks && <CodeControl view={view} bottom={bottom} />}
          {supportBlocks && <BulletList view={view} bottom={bottom} />}
          {supportBlocks && <OrderedList view={view} bottom={bottom} />}
          <UndoControl view={view} />
          <RedoControl view={view} />
        </MenuContainer>
        <FloatingTableMenu view={view} />
        <ImageMenu view={view} />
=======
          <MenuPortalProvider>
            <MenuContainer onMouseDown={preventProsemirrorFocusLoss}>
              {supportBlocks && <FormattingDropdown view={view} />}
              <BoldControl view={view} />
              <ItalicControl view={view} />
              <UnderlineControl view={view} />
              <LinkControl view={view} />
              {/* <ImageControl view={view} bottom={bottom} /> */}
              {supportBlocks && <TableControl view={view} bottom={bottom} />}
              {supportBlocks && <QuoteControl view={view} bottom={bottom} />}
              {supportBlocks && <CodeControl view={view} bottom={bottom} />}
              {supportBlocks && <BulletList view={view} bottom={bottom} />}
              {supportBlocks && <OrderedList view={view} bottom={bottom} />}
            </MenuContainer>
          </MenuPortalProvider>
        </MenuWrapper>
        <FloatingTableMenu editorView={editorView} />
        <ImageMenu editorView={editorView} />
>>>>>>> 5d09cee0
      </>
    </ThemeProvider>
  )
}

const commandContrl = (
  command: any,
  Icon: any, // Fix type
  _title: string,
  tooltip: string,
  focusOnCreate: boolean = true
) =>
  class CommandControl extends React.Component<any, any> {
    onClick = () => {
      if (this.canDo()) {
        const { view } = this.props
        command(view.state, view.dispatch)

        if (focusOnCreate) {
          view.focus()
        }
      }
    }
    canDo = () => command(this.props.view.state)
    render() {
      return (
        <MenuButton
          data-tooltip={tooltip}
          onClick={this.onClick}
          bottom={this.props.bottom}
          disabled={!this.canDo()}
        >
          <Icon />
        </MenuButton>
      )
    }
  }

function wrapInBlockquote(state: EditorState, dispatch: any) {
  const { blockquote } = state.schema.nodes
  const { start, node } =
    findParentNodeOfType(blockquote)(state.selection) || {}
  if (start && node) {
    const { tr } = state
    const nodeRange = tr.doc
      .resolve(start + 1)
      .blockRange(tr.doc.resolve(start + node.nodeSize - 2))
    if (nodeRange) {
      if (dispatch) return dispatch(tr.lift(nodeRange, 0))
      else return true
    }
  }
  return wrapIn(state.schema.nodes.blockquote)(state, dispatch)
}
function insertTableCmd(state: EditorState, dispatch: any) {
  const { table } = state.schema.nodes
  const { selection } = state
  const tableParent = findParentNodeOfType(table)(selection)
  if (tableParent) return false
  return insertTable(state, dispatch)
}
function makeCodeBlock(state: EditorState, dispatch: any) {
  return setBlockType(state.schema.nodes.code_block)(state, dispatch)
}
const TableControl = commandContrl(insertTableCmd, TableIcon, 'Table', 'Table')

const QuoteControl = commandContrl(
  wrapInBlockquote,
  QuoteIcon,
  'Blockquote',
  'Blockquote'
)
const CodeControl = commandContrl(
  makeCodeBlock,
  CodeIcon,
  'Codeblock',
  'Codeblock',
  false
) //codeblock focusing messes with scroll
const BulletList = commandContrl(
  toggleBulletList,
  UnorderedListIcon,
  'Unordered List',
  'Unordered List'
)
const OrderedList = commandContrl(
  toggleOrderedList,
  OrderedListIcon,
  'Ordered List',
  'Ordered List'
)

type MenuPlaceholderProps = {
  menuBoundingBox: any
}

const MenuPlaceholder = styled.div<MenuPlaceholderProps>`
  color: transparent;
  background: transparent;
  pointer-events: none;
  position: relative;
  display: block;
  height: ${props => props.menuBoundingBox.height}px;
  width: ${props => props.menuBoundingBox.width}px;
`

type MenuWrapperProps = {
  menuFixed: boolean
  menuBoundingBox: any
  menuFixedTopOffset: string
}

const MenuWrapper = styled.div<MenuWrapperProps>`
  position: relative;
  margin-bottom: 14px;
  z-index: 10000;

  ${props =>
    props.menuFixed &&
    css`
      position: fixed;
      width: ${props.menuBoundingBox.width}px;
      top: ${props.menuFixedTopOffset};
    `};
`

const MenuContainer = styled.div`
  display: flex;
  flex-direction: row;
  justify-content: flex-start;
  flex-wrap: wrap;
  justify-content: space-between;
  position: relative;
  top: 0;
  width: 100%;
  background-color: white;
  border-radius: ${radius()};
  box-shadow: 0px 2px 3px rgba(0, 0, 0, 0.12);
  border: 1px solid ${color.grey(2)};
  overflow: hidden;
  z-index: 100;
`

const MenuItem = css`
  flex: 1 1 24px;
`

export const MenuButton = styled.button<{
  active?: boolean
  disabled?: boolean
  bottom?: boolean
  ref?: any
}>`
  ${MenuItem}
  background-color: ${p =>
    p.active ? 'rgba(53, 50, 50, 0.05)' : 'transparent'};
  color: ${p => (p.active ? '#0084ff' : color.grey(8))};
  fill: ${p => (p.active ? '#0084ff' : color.grey(8))};
  border: 1px solid ${color.grey(2)};
  margin: -1px;
  outline: none;
  padding: 6px 4px;
  transition: all 85ms ease-out;
  cursor: pointer;
  display: flex;
  justify-content: center;
  align-items: center;
  &:hover {
    background-color: rgba(53, 50, 50, 0.09);
  }
  &:active {
    color: #0084ff;
    fill: #0084ff;
    background-color: rgba(53, 50, 50, 0.05);
  }
  svg {
    width: 20px;
    height: 20px;
  }
  ${props =>
    props.active &&
    css`
      color: #0084ff;
      fill: #0084ff;
      background-color: rgba(53, 50, 50, 0.05);
    `};
  ${props =>
    props.disabled &&
    css`
      pointer-events: none;
      color: #d1d1d1;
      fill: #d1d1d1;
    `};
`

export const MenuDropdownWrapper = styled.div`
  ${MenuItem}
  position: relative;

  ${MenuButton} {
    width: 100%;
  }
`

export const MenuButtonDropdown = styled(
  ({ children, open, triggerRef, ...styleProps }) => {
    const MenuPortal = useMenuPortal()
    const menuPortalRef = React.useRef<HTMLDivElement | null>(null)

    const menuOffset = useMemo(() => {
      if (!triggerRef.current || !menuPortalRef.current) return 0
      const menuDropdownBoundingBox = triggerRef.current.getBoundingClientRect()
      const menuPortalBoundingBox = menuPortalRef.current.getBoundingClientRect()
      return menuDropdownBoundingBox.x - menuPortalBoundingBox.x
    }, [triggerRef.current, menuPortalRef.current])

    return (
      <MenuPortal>
        <Offset offset={menuOffset}>
          <div ref={menuPortalRef} {...styleProps}>
            {children}
          </div>
        </Offset>
      </MenuPortal>
    )
  }
)`
  border-radius: ${radius()};
  border: 1px solid #efefef;
  display: block;
  position: absolute;
  bottom: -4px;
  left: 0;
  transform: translate3d(0, 100%, 0) scale3d(0.5, 0.5, 1);
  opacity: 0;
  pointer-events: none;
  transition: all 85ms ease-out;
  transform-origin: 0 0;
  box-shadow: 0px 2px 3px rgba(0, 0, 0, 0.12), 0px 4px 8px rgba(48, 48, 48, 0.1);
  background-color: white;
  overflow: hidden;

  ${props =>
    props.open &&
    css`
      opacity: 1;
      pointer-events: all;
      transform: translate3d(0, 100%, 0) scale3d(1, 1, 1);
    `};
`

const Offset = styled.div<{ offset: number }>`
  position: absolute;
  left: ${props => props.offset}px;
`

export const MenuOption = styled.div<{ disabled: boolean; active: boolean }>`
  display: block;
  padding: 8px 16px;
  transition: all 85ms ease-out;
  cursor: pointer;
  &:first-child {
    padding-top: ${padding('small')};
  }
  &:last-child {
    padding-bottom: ${padding('small')};
  }
  &:hover {
    background-color: ${color.grey(1)};
    color: ${color.primary()};
  }
  &:active {
    color: ${color.primary()};
    fill: ${color.primary()};
    background-color: rgba(53, 50, 50, 0.05);
  }
  ${props =>
    props.active &&
    css`
      color: #0084ff;
      fill: #0084ff;
      background-color: rgba(53, 50, 50, 0.05);
    `};
`<|MERGE_RESOLUTION|>--- conflicted
+++ resolved
@@ -46,13 +46,8 @@
   UnorderedListIcon,
 } from '@tinacms/icons'
 import { radius, color, padding } from '@tinacms/styles'
-<<<<<<< HEAD
 import { UndoControl, RedoControl } from './historyControl'
-=======
 import { MenuPortalProvider, useMenuPortal } from './MenuPortal'
->>>>>>> 5d09cee0
-
-// import { ImageControl } from './images'
 
 interface Props {
   bottom?: boolean
@@ -169,24 +164,6 @@
           menuBoundingBox={menuBoundingBox}
           ref={menuRef}
         >
-<<<<<<< HEAD
-          {supportBlocks && <FormattingDropdown view={view} />}
-          <BoldControl view={view} />
-          <ItalicControl view={view} />
-          <UnderlineControl view={view} />
-          <LinkControl view={view} />
-          {/* <ImageControl view={view} bottom={bottom} /> */}
-          {supportBlocks && <TableControl view={view} bottom={bottom} />}
-          {supportBlocks && <QuoteControl view={view} bottom={bottom} />}
-          {supportBlocks && <CodeControl view={view} bottom={bottom} />}
-          {supportBlocks && <BulletList view={view} bottom={bottom} />}
-          {supportBlocks && <OrderedList view={view} bottom={bottom} />}
-          <UndoControl view={view} />
-          <RedoControl view={view} />
-        </MenuContainer>
-        <FloatingTableMenu view={view} />
-        <ImageMenu view={view} />
-=======
           <MenuPortalProvider>
             <MenuContainer onMouseDown={preventProsemirrorFocusLoss}>
               {supportBlocks && <FormattingDropdown view={view} />}
@@ -200,12 +177,13 @@
               {supportBlocks && <CodeControl view={view} bottom={bottom} />}
               {supportBlocks && <BulletList view={view} bottom={bottom} />}
               {supportBlocks && <OrderedList view={view} bottom={bottom} />}
+              <UndoControl view={view} />
+              <RedoControl view={view} />
             </MenuContainer>
           </MenuPortalProvider>
         </MenuWrapper>
         <FloatingTableMenu editorView={editorView} />
         <ImageMenu editorView={editorView} />
->>>>>>> 5d09cee0
       </>
     </ThemeProvider>
   )
