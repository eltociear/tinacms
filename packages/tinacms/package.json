--- conflicted
+++ resolved
@@ -49,12 +49,7 @@
     "react-datetime": "^2.16.3",
     "react-dismissible": "^1.0.12-alpha.0",
     "react-frame-component": "^4.1.1",
-<<<<<<< HEAD
-    "react-tinacms": "^0.6.0-alpha.0",
-    "styled-components": "^4.3.2"
-=======
     "react-tinacms": "^0.5.0"
->>>>>>> f6f9aaf9
   },
   "peerDependencies": {
     "react": ">=16.8",
