--- conflicted
+++ resolved
@@ -20,11 +20,8 @@
   Z_INDEX,
 } from './Globals'
 import { Button } from './components/Button'
-<<<<<<< HEAD
 import { CreateContentButton } from './components/CreateContent'
-=======
 import { useSidebar } from './sidebarProvider'
->>>>>>> 03d679fd
 
 export const Sidebar = () => {
   const cms = useCMS()
@@ -96,47 +93,6 @@
   )
 }
 
-<<<<<<< HEAD
-=======
-const CreateContentButton = ({ plugin }: any) => {
-  let cms = useCMS()
-  let [postName, setPostName] = React.useState('')
-  let [open, setOpen] = React.useState(false)
-  return (
-    <div>
-      <CreateButton onClick={() => setOpen(p => !p)}>
-        {plugin.name}
-      </CreateButton>
-      {open && (
-        <Modal>
-          <ModalPopup>
-            <ModalHeader>{plugin.name}</ModalHeader>
-            <ModalBody>
-              <TextField
-                onChange={e => setPostName(e.target.value)}
-                value={postName}
-              />
-            </ModalBody>
-            <ModalActions>
-              <SaveButton
-                onClick={() => {
-                  plugin.onSubmit(postName, cms)
-                  setOpen(false)
-                }}
-              >
-                Create
-              </SaveButton>
-              <CancelButton onClick={() => setOpen(p => !p)}>
-                Cancel
-              </CancelButton>
-            </ModalActions>
-          </ModalPopup>
-        </Modal>
-      )}
-    </div>
-  )
-}
-
 const SidebarToggle = (sidebar: any) => {
   return (
     <StyledFrame
@@ -164,7 +120,6 @@
   )
 }
 
->>>>>>> 03d679fd
 const MenuList = styled.div`
   margin: 2rem -${p => p.theme.padding}rem 2rem -${p => p.theme.padding}rem;
   display: block;
@@ -285,8 +240,6 @@
     padding: 0;
     list-style: none;
   }
-<<<<<<< HEAD
-=======
 `
 
 const CreateButton = styled(Button)`
@@ -388,5 +341,4 @@
     0
   ) !important;
   pointer-events: none;
->>>>>>> 03d679fd
 `