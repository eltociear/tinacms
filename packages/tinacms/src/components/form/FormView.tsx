--- conflicted
+++ resolved
@@ -210,61 +210,6 @@
   </EmptyState>
 )
 
-<<<<<<< HEAD
-export interface FormHeaderProps {
-  activeForm: Form
-  setActiveFormId(id?: string): void
-}
-
-export const FormHeader = styled(
-  ({ activeForm, setActiveFormId, ...styleProps }: FormHeaderProps) => {
-    return (
-      <div {...styleProps} onClick={() => setActiveFormId()}>
-        <LeftArrowIcon />
-        <span>{activeForm.label}</span>
-      </div>
-    )
-  }
-)`
-  position: relative;
-  width: 100%;
-  cursor: pointer;
-  background-color: white;
-  display: flex;
-  flex-wrap: nowrap;
-  align-items: center;
-  padding: 0 var(--tina-padding-big) var(--tina-padding-small)
-    var(--tina-padding-big);
-  color: inherit;
-  font-size: var(--tina-font-size-5);
-  transition: color 250ms ease-out;
-  user-select: none;
-  span {
-    flex: 1 1 auto;
-    white-space: nowrap;
-    overflow: hidden;
-    text-overflow: ellipsis;
-  }
-  svg {
-    flex: 0 0 auto;
-    width: 24px;
-    fill: var(--tina-color-grey-3);
-    height: auto;
-    transform: translate3d(-4px, 0, 0);
-    transition: transform 150ms ease-out;
-  }
-  :hover {
-    color: var(--tina-color-primary);
-    svg {
-      fill: var(--tina-color-grey-8);
-      transform: translate3d(-7px, 0, 0);
-      transition: transform 250ms ease;
-    }
-  }
-`
-
-=======
->>>>>>> 0d1dfd3d
 export const Wrapper = styled.div`
   display: block;
   margin: 0 auto;
