/**

 Copyright 2019 Forestry.io Inc

 Licensed under the Apache License, Version 2.0 (the "License");
 you may not use this file except in compliance with the License.
 You may obtain a copy of the License at

 http://www.apache.org/licenses/LICENSE-2.0

 Unless required by applicable law or agreed to in writing, software
 distributed under the License is distributed on an "AS IS" BASIS,
 WITHOUT WARRANTIES OR CONDITIONS OF ANY KIND, either express or implied.
 See the License for the specific language governing permissions and
 limitations under the License.

 */

import { CMS, CMSConfig, PluginType } from '@tinacms/core'
import { FieldPlugin } from '@tinacms/form-builder'
import { ScreenPlugin } from '@tinacms/react-screens'
import {
  TextFieldPlugin,
  TextareaFieldPlugin,
  ImageFieldPlugin,
  ColorFieldPlugin,
  NumberFieldPlugin,
  ToggleFieldPlugin,
  SelectFieldPlugin,
  GroupFieldPlugin,
  GroupListFieldPlugin,
  ListFieldPlugin,
  BlocksFieldPlugin,
  TagsFieldPlugin,
} from '@tinacms/fields'
import { Form } from '@tinacms/forms'
<<<<<<< HEAD
import { Alerts } from '@tinacms/alerts'
=======
import {
  MediaManager,
  MediaStore,
  MediaUploadOptions,
  Media,
  ListOptions,
  MediaList,
} from '@tinacms/media'
import { Alerts, EventsToAlerts } from '@tinacms/alerts'
>>>>>>> 371b891c
import { SidebarState, SidebarStateOptions } from '@tinacms/react-sidebar'
import { ToolbarStateOptions, ToolbarState } from '@tinacms/react-toolbar'
import {
  MarkdownFieldPlaceholder,
  HtmlFieldPlaceholder,
  DateFieldPlaceholder,
} from './plugins/fields/markdown'

const DEFAULT_FIELDS = [
  TextFieldPlugin,
  TextareaFieldPlugin,
  ImageFieldPlugin,
  ColorFieldPlugin,
  NumberFieldPlugin,
  ToggleFieldPlugin,
  SelectFieldPlugin,
  GroupFieldPlugin,
  GroupListFieldPlugin,
  ListFieldPlugin,
  BlocksFieldPlugin,
  TagsFieldPlugin,
  MarkdownFieldPlaceholder,
  HtmlFieldPlaceholder,
  DateFieldPlaceholder,
]

export interface TinaCMSConfig extends CMSConfig {
  sidebar?: SidebarStateOptions | boolean
  toolbar?: ToolbarStateOptions | boolean
<<<<<<< HEAD
=======
  media?: {
    store: MediaStore
  }
  alerts?: EventsToAlerts
>>>>>>> 371b891c
}

export class TinaCMS extends CMS {
  sidebar?: SidebarState
  toolbar?: ToolbarState
<<<<<<< HEAD
  alerts = new Alerts(this.events)

  constructor({ sidebar, toolbar, ...config }: TinaCMSConfig = {}) {
    super(config)

=======
  media: MediaManager
  alerts: Alerts

  constructor({
    sidebar,
    media,
    toolbar,
    alerts,
    ...config
  }: TinaCMSConfig = {}) {
    super(config)

    const mediaStore = media?.store || new DummyMediaStore()
    this.media = new MediaManager(mediaStore)
    this.alerts = new Alerts(this.events, alerts)

>>>>>>> 371b891c
    if (sidebar) {
      const sidebarConfig = typeof sidebar === 'object' ? sidebar : undefined
      this.sidebar = new SidebarState(this.events, sidebarConfig)
    }

    if (toolbar) {
      const toolbarConfig = typeof toolbar === 'object' ? toolbar : undefined
      this.toolbar = new ToolbarState(toolbarConfig)
    }

    DEFAULT_FIELDS.forEach(field => {
      if (!this.fields.find(field.name)) {
        this.fields.add(field)
      }
    })
  }

  registerApi(name: string, api: any) {
    if (api.alerts) {
      this.alerts.setMap(api.alerts)
    }
    super.registerApi(name, api)
  }

  get forms(): PluginType<Form> {
    return this.plugins.findOrCreateMap<Form & { __type: string }>('form')
  }

  get fields(): PluginType<FieldPlugin> {
    return this.plugins.findOrCreateMap('field')
  }

  get screens(): PluginType<ScreenPlugin> {
    return this.plugins.findOrCreateMap('screen')
  }
}<|MERGE_RESOLUTION|>--- conflicted
+++ resolved
@@ -34,19 +34,7 @@
   TagsFieldPlugin,
 } from '@tinacms/fields'
 import { Form } from '@tinacms/forms'
-<<<<<<< HEAD
-import { Alerts } from '@tinacms/alerts'
-=======
-import {
-  MediaManager,
-  MediaStore,
-  MediaUploadOptions,
-  Media,
-  ListOptions,
-  MediaList,
-} from '@tinacms/media'
 import { Alerts, EventsToAlerts } from '@tinacms/alerts'
->>>>>>> 371b891c
 import { SidebarState, SidebarStateOptions } from '@tinacms/react-sidebar'
 import { ToolbarStateOptions, ToolbarState } from '@tinacms/react-toolbar'
 import {
@@ -76,42 +64,19 @@
 export interface TinaCMSConfig extends CMSConfig {
   sidebar?: SidebarStateOptions | boolean
   toolbar?: ToolbarStateOptions | boolean
-<<<<<<< HEAD
-=======
-  media?: {
-    store: MediaStore
-  }
   alerts?: EventsToAlerts
->>>>>>> 371b891c
 }
 
 export class TinaCMS extends CMS {
   sidebar?: SidebarState
   toolbar?: ToolbarState
-<<<<<<< HEAD
-  alerts = new Alerts(this.events)
+  alerts: Alerts
 
-  constructor({ sidebar, toolbar, ...config }: TinaCMSConfig = {}) {
+  constructor({ sidebar, toolbar, alerts, ...config }: TinaCMSConfig = {}) {
     super(config)
 
-=======
-  media: MediaManager
-  alerts: Alerts
-
-  constructor({
-    sidebar,
-    media,
-    toolbar,
-    alerts,
-    ...config
-  }: TinaCMSConfig = {}) {
-    super(config)
-
-    const mediaStore = media?.store || new DummyMediaStore()
-    this.media = new MediaManager(mediaStore)
     this.alerts = new Alerts(this.events, alerts)
 
->>>>>>> 371b891c
     if (sidebar) {
       const sidebarConfig = typeof sidebar === 'object' ? sidebar : undefined
       this.sidebar = new SidebarState(this.events, sidebarConfig)
