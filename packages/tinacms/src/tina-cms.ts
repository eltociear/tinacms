/**

 Copyright 2019 Forestry.io Inc

 Licensed under the Apache License, Version 2.0 (the "License");
 you may not use this file except in compliance with the License.
 You may obtain a copy of the License at

 http://www.apache.org/licenses/LICENSE-2.0

 Unless required by applicable law or agreed to in writing, software
 distributed under the License is distributed on an "AS IS" BASIS,
 WITHOUT WARRANTIES OR CONDITIONS OF ANY KIND, either express or implied.
 See the License for the specific language governing permissions and
 limitations under the License.

 */

import { CMS, CMSConfig, PluginType } from '@tinacms/core'
import { FieldPlugin } from '@tinacms/form-builder'
import { ScreenPlugin } from '@tinacms/react-screens'
import {
  TextFieldPlugin,
  TextareaFieldPlugin,
  ImageFieldPlugin,
  ColorFieldPlugin,
  NumberFieldPlugin,
  ToggleFieldPlugin,
  SelectFieldPlugin,
  GroupFieldPlugin,
  GroupListFieldPlugin,
  BlocksFieldPlugin,
  TagsFieldPlugin,
} from '@tinacms/fields'
import { Form } from '@tinacms/forms'
import { MediaManager, MediaStore, MediaUploadOptions } from '@tinacms/media'
import { Alerts } from '@tinacms/alerts'
import { SidebarState, SidebarStateOptions } from '@tinacms/react-sidebar'
import { ToolbarStateOptions, ToolbarState } from '@tinacms/react-toolbar'
import {
  MarkdownFieldPlaceholder,
  HtmlFieldPlaceholder,
  DateFieldPlaceholder,
} from './plugins/fields/markdown'

const DEFAULT_FIELDS = [
  TextFieldPlugin,
  TextareaFieldPlugin,
  ImageFieldPlugin,
  ColorFieldPlugin,
  NumberFieldPlugin,
  ToggleFieldPlugin,
  SelectFieldPlugin,
  GroupFieldPlugin,
  GroupListFieldPlugin,
  BlocksFieldPlugin,
  TagsFieldPlugin,
  MarkdownFieldPlaceholder,
  HtmlFieldPlaceholder,
  DateFieldPlaceholder,
]

export interface TinaCMSConfig extends CMSConfig {
  sidebar?: SidebarStateOptions | boolean
  toolbar?: ToolbarStateOptions | boolean
  media?: {
    store: MediaStore
  }
}

export class TinaCMS extends CMS {
  sidebar?: SidebarState
  toolbar?: ToolbarState
  media: MediaManager
  alerts = new Alerts(this.events)

  constructor({ sidebar, media, toolbar, ...config }: TinaCMSConfig = {}) {
    super(config)

    const mediaStore = media?.store || new DummyMediaStore()
    this.media = new MediaManager(mediaStore)

<<<<<<< HEAD
    if (sidebar) {
      const sidebarConfig = typeof sidebar === 'object' ? sidebar : undefined
      this.sidebar = new SidebarState(this.events, sidebarConfig)
    }

    if (toolbar) {
      const toolbarConfig = typeof toolbar === 'object' ? toolbar : undefined
      this.toolbar = new ToolbarState(toolbarConfig)
    }

    this.fields.add(TextFieldPlugin)
    this.fields.add(TextareaFieldPlugin)
    this.fields.add(DateFieldPlugin)
    this.fields.add(ImageFieldPlugin)
    this.fields.add(ColorFieldPlugin)
    this.fields.add(NumberFieldPlugin)
    this.fields.add(ToggleFieldPlugin)
    this.fields.add(SelectFieldPlugin)
    this.fields.add(GroupFieldPlugin)
    this.fields.add(GroupListFieldPlugin)
    this.fields.add(BlocksFieldPlugin)
    this.fields.add(MarkdownFieldPlaceholder)
    this.fields.add(HtmlFieldPlaceholder)
    this.fields.add(TagsFieldPlugin)
=======
    this.sidebar = new SidebarState(this.events, sidebar)
    this.toolbar = new ToolbarState(toolbar)

    DEFAULT_FIELDS.forEach(field => {
      if (!this.fields.find(field.name)) {
        this.fields.add(field)
      }
    })
>>>>>>> 8830598c
  }

  get forms(): PluginType<Form> {
    return this.plugins.findOrCreateMap<Form & { __type: string }>('form')
  }

  get fields(): PluginType<FieldPlugin> {
    return this.plugins.findOrCreateMap('field')
  }

  get screens(): PluginType<ScreenPlugin> {
    return this.plugins.findOrCreateMap('screen')
  }
}

class DummyMediaStore implements MediaStore {
  accept = '*'
  async persist(files: MediaUploadOptions[]) {
    alert('UPLOADING FILES')
    console.log(files)
    return files.map(({ directory, file }) => ({
      directory,
      filename: file.name,
    }))
  }
}<|MERGE_RESOLUTION|>--- conflicted
+++ resolved
@@ -80,7 +80,6 @@
     const mediaStore = media?.store || new DummyMediaStore()
     this.media = new MediaManager(mediaStore)
 
-<<<<<<< HEAD
     if (sidebar) {
       const sidebarConfig = typeof sidebar === 'object' ? sidebar : undefined
       this.sidebar = new SidebarState(this.events, sidebarConfig)
@@ -91,30 +90,11 @@
       this.toolbar = new ToolbarState(toolbarConfig)
     }
 
-    this.fields.add(TextFieldPlugin)
-    this.fields.add(TextareaFieldPlugin)
-    this.fields.add(DateFieldPlugin)
-    this.fields.add(ImageFieldPlugin)
-    this.fields.add(ColorFieldPlugin)
-    this.fields.add(NumberFieldPlugin)
-    this.fields.add(ToggleFieldPlugin)
-    this.fields.add(SelectFieldPlugin)
-    this.fields.add(GroupFieldPlugin)
-    this.fields.add(GroupListFieldPlugin)
-    this.fields.add(BlocksFieldPlugin)
-    this.fields.add(MarkdownFieldPlaceholder)
-    this.fields.add(HtmlFieldPlaceholder)
-    this.fields.add(TagsFieldPlugin)
-=======
-    this.sidebar = new SidebarState(this.events, sidebar)
-    this.toolbar = new ToolbarState(toolbar)
-
     DEFAULT_FIELDS.forEach(field => {
       if (!this.fields.find(field.name)) {
         this.fields.add(field)
       }
     })
->>>>>>> 8830598c
   }
 
   get forms(): PluginType<Form> {
