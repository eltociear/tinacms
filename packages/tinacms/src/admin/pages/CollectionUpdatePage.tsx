--- conflicted
+++ resolved
@@ -12,7 +12,6 @@
 */
 
 import { Form, FormBuilder, FormStatus } from '@tinacms/toolkit'
-<<<<<<< HEAD
 import { useParams, Link } from 'react-router-dom'
 import { HiChevronRight } from 'react-icons/hi'
 
@@ -21,15 +20,11 @@
 
 import GetCMS from '../components/GetCMS'
 import GetCollection from '../components/GetCollection'
-=======
-import { Link, useNavigate, useParams } from 'react-router-dom'
+import { Link, useParams } from 'react-router-dom'
 import React, { useMemo, useState } from 'react'
 import { TinaSchema, resolveForm } from '@tinacms/schema-tools'
 
-import GetCMS from '../components/GetCMS'
->>>>>>> 9eae17d4
 import GetDocument from '../components/GetDocument'
-import GetDocumentFields from '../components/GetDocumentFields'
 import { HiChevronRight } from 'react-icons/hi'
 import { LocalWarning } from '@tinacms/toolkit'
 import { PageWrapper } from '../components/Page'
