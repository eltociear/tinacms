/**
Copyright 2021 Forestry.io Holdings, Inc.
Licensed under the Apache License, Version 2.0 (the "License");
you may not use this file except in compliance with the License.
You may obtain a copy of the License at
    http://www.apache.org/licenses/LICENSE-2.0
Unless required by applicable law or agreed to in writing, software
distributed under the License is distributed on an "AS IS" BASIS,
WITHOUT WARRANTIES OR CONDITIONS OF ANY KIND, either express or implied.
See the License for the specific language governing permissions and
limitations under the License.
*/

import { Form, FormBuilder, FormStatus } from '@tinacms/toolkit'
import GetCMS from '../components/GetCMS'
import GetCollection from '../components/GetCollection'
import GetDocument from '../components/GetDocument'
import React, { useMemo, useState } from 'react'
import { TinaSchema, resolveForm } from '@tinacms/schema-tools'
import { Link, useNavigate, useParams } from 'react-router-dom'
import { HiChevronRight } from 'react-icons/hi'
import { LocalWarning } from '@tinacms/toolkit'
import { PageWrapper } from '../components/Page'
import { TinaAdminApi } from '../api'
import type { TinaCMS } from '@tinacms/toolkit'
import { transformDocumentIntoMutationRequestPayload } from '../../hooks/use-graphql-forms'

const updateDocument = async (
  cms: TinaCMS,
  relativePath: string,
  collection: { name: string },
  mutationInfo: { includeCollection: boolean; includeTemplate: boolean },
  values: any
) => {
  const api = new TinaAdminApi(cms)
  const { includeCollection, includeTemplate } = mutationInfo
  const params = transformDocumentIntoMutationRequestPayload(values, {
    includeCollection,
    includeTemplate,
  })
  if (await api.isAuthenticated()) {
    await api.updateDocument(collection.name, relativePath, params)
  } else {
    const authMessage = `[Error] UpdateDocument failed: User is no longer authenticated; please login and try again.`
    cms.alerts.error(authMessage, 30 * 1000)
    console.error(authMessage)
    return false
  }
}

const CollectionUpdatePage = () => {
  const { collectionName, ...rest } = useParams()
  const { '*': filename } = rest

  return (
    <GetCMS>
      {(cms: TinaCMS) => (
        <GetCollection
          cms={cms}
          collectionName={collectionName}
          includeDocuments={false}
        >
          {(collection) => {
            const relativePath = `${filename}.${collection.format}`
            const mutationInfo = {
              includeCollection: true,
              includeTemplate: !!collection.templates,
            }

            return (
              <GetDocument
                cms={cms}
                collectionName={collection.name}
                relativePath={relativePath}
              >
                {(document) => (
                  <RenderForm
                    cms={cms}
                    document={document}
                    filename={filename}
                    relativePath={relativePath}
                    collection={collection}
                    mutationInfo={mutationInfo}
                  />
                )}
              </GetDocument>
            )
          }}
        </GetCollection>
      )}
    </GetCMS>
  )
}

const RenderForm = ({
  cms,
  document,
  filename,
  relativePath,
  collection,
  mutationInfo,
}) => {
  const [formIsPristine, setFormIsPristine] = useState(true)
  const schema: TinaSchema | undefined = cms.api.tina.schema

<<<<<<< HEAD
  // the schema is being passed in from the frontend so we can use that
  const schemaCollection = schema.getCollection(collection.name)

  const template = schema.getTemplateForData({
    collection: schemaCollection,
    data: document._values,
  })
  const formInfo = resolveForm({
    collection: schemaCollection,
    basename: schemaCollection.name,
    schema: schema,
    template,
  })
=======
  if (schema) {
    // the schema is being passed in from the frontend so we can use that
    const schemaCollection = schema.getCollection(collection.name)
    const template = schema.getTemplateForData({
      collection: schemaCollection,
      data: document.values,
    })
    const formInfo = resolveForm({
      collection: schemaCollection,
      basename: schemaCollection.name,
      schema: schema,
      template,
    })
    schemaFields = formInfo.fields
  }
>>>>>>> e6dc7470

  const form = useMemo(() => {
    return new Form({
      id: 'update-form',
      label: 'form',
      fields: formInfo.fields as any,
      initialValues: document._values,
      onSubmit: async (values) => {
        try {
          await updateDocument(
            cms,
            relativePath,
            collection,
            mutationInfo,
            values
          )
          cms.alerts.success('Document updated!')
        } catch (error) {
          console.error(error)
          throw new Error(
            `[${error.name}] UpdateDocument failed: ${error.message}`
          )
        }
      },
    })
  }, [cms, document, relativePath, collection, mutationInfo])

  return (
    <PageWrapper>
      <>
        {cms?.api?.tina?.isLocalMode && <LocalWarning />}
        <div className="py-4 px-20 border-b border-gray-200 bg-white">
          <div className="max-w-form mx-auto">
            <div className="mb-2">
              <span className="block text-sm leading-tight uppercase text-gray-400 mb-1">
                <Link
                  to={`/collections/${collection.name}`}
                  className="inline-block text-current hover:text-blue-400 focus:underline focus:outline-none focus:text-blue-400 font-medium transition-colors duration-150 ease-out"
                >
                  {collection.label ? collection.label : collection.name}
                </Link>
                <HiChevronRight className="inline-block -mt-0.5 opacity-50" />
              </span>
              <span className="text-xl text-gray-700 font-medium leading-tight">
                Edit {`${filename}.${collection.format}`}
              </span>
            </div>
            <FormStatus pristine={formIsPristine} />
          </div>
        </div>
        <FormBuilder form={form} onPristineChange={setFormIsPristine} />
      </>
    </PageWrapper>
  )
}

export default CollectionUpdatePage<|MERGE_RESOLUTION|>--- conflicted
+++ resolved
@@ -17,7 +17,7 @@
 import GetDocument from '../components/GetDocument'
 import React, { useMemo, useState } from 'react'
 import { TinaSchema, resolveForm } from '@tinacms/schema-tools'
-import { Link, useNavigate, useParams } from 'react-router-dom'
+import { Link, useParams } from 'react-router-dom'
 import { HiChevronRight } from 'react-icons/hi'
 import { LocalWarning } from '@tinacms/toolkit'
 import { PageWrapper } from '../components/Page'
@@ -103,7 +103,6 @@
   const [formIsPristine, setFormIsPristine] = useState(true)
   const schema: TinaSchema | undefined = cms.api.tina.schema
 
-<<<<<<< HEAD
   // the schema is being passed in from the frontend so we can use that
   const schemaCollection = schema.getCollection(collection.name)
 
@@ -117,23 +116,6 @@
     schema: schema,
     template,
   })
-=======
-  if (schema) {
-    // the schema is being passed in from the frontend so we can use that
-    const schemaCollection = schema.getCollection(collection.name)
-    const template = schema.getTemplateForData({
-      collection: schemaCollection,
-      data: document.values,
-    })
-    const formInfo = resolveForm({
-      collection: schemaCollection,
-      basename: schemaCollection.name,
-      schema: schema,
-      template,
-    })
-    schemaFields = formInfo.fields
-  }
->>>>>>> e6dc7470
 
   const form = useMemo(() => {
     return new Form({
