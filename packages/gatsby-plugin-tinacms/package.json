--- conflicted
+++ resolved
@@ -1,11 +1,7 @@
 {
   "name": "gatsby-plugin-tinacms",
   "main": "index.js",
-<<<<<<< HEAD
-  "version": "0.1.33-alpha.0",
-=======
   "version": "0.1.33",
->>>>>>> bdfaa061
   "license": "Apache-2.0",
   "files": [
     "index.js",
@@ -37,10 +33,6 @@
     "docs": "npx typedoc"
   },
   "dependencies": {
-<<<<<<< HEAD
-    "tinacms": "^0.19.0-alpha.0"
-=======
     "tinacms": "^0.18.4"
->>>>>>> bdfaa061
   }
 }