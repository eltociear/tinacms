{
  "name": "gatsby-plugin-tinacms",
  "main": "index.js",
<<<<<<< HEAD
  "version": "0.1.11-alpha.0",
=======
  "version": "0.1.12",
>>>>>>> c6fa6206
  "license": "Apache-2.0",
  "files": [
    "index.js",
    "gatsby-browser.js",
    "gatsby-node.js",
    "gatsby-ssr.js",
    "errors.js",
    "assets",
    "markdownRemark"
  ],
  "keywords": [
    "tinacms",
    "cms",
    "gastby",
    "react"
  ],
  "bugs": {
    "url": "https://github.com/tinacms/tinacms/issues"
  },
  "repository": {
    "type": "git",
    "url": "https://github.com/tinacms/tinacms.git",
    "directory": "packages/gatsby-plugin-xeditor"
  },
  "scripts": {
    "watch": "tsc -w",
    "dev": "tsc",
    "build": "tsc"
  },
  "dependencies": {
<<<<<<< HEAD
    "@tinacms/core": "^0.4.2-alpha.0",
=======
    "@tinacms/core": "^0.4.3",
>>>>>>> c6fa6206
    "@types/cors": "^2.8.5",
    "@types/express": "^4.17.0",
    "@types/js-yaml": "^3.12.1",
    "@types/lodash.throttle": "^4.1.6",
    "cors": "^2.8.5",
    "express": "^4.17.1",
    "js-yaml": "^3.13.1",
    "lodash.throttle": "^4.1.1",
<<<<<<< HEAD
    "react-tinacms": "^0.8.0-alpha.0",
    "tinacms": "^0.8.0-alpha.0"
=======
    "react-tinacms": "^0.8.0",
    "tinacms": "^0.8.0"
>>>>>>> c6fa6206
  }
}<|MERGE_RESOLUTION|>--- conflicted
+++ resolved
@@ -1,11 +1,7 @@
 {
   "name": "gatsby-plugin-tinacms",
   "main": "index.js",
-<<<<<<< HEAD
-  "version": "0.1.11-alpha.0",
-=======
   "version": "0.1.12",
->>>>>>> c6fa6206
   "license": "Apache-2.0",
   "files": [
     "index.js",
@@ -36,11 +32,7 @@
     "build": "tsc"
   },
   "dependencies": {
-<<<<<<< HEAD
-    "@tinacms/core": "^0.4.2-alpha.0",
-=======
     "@tinacms/core": "^0.4.3",
->>>>>>> c6fa6206
     "@types/cors": "^2.8.5",
     "@types/express": "^4.17.0",
     "@types/js-yaml": "^3.12.1",
@@ -49,12 +41,7 @@
     "express": "^4.17.1",
     "js-yaml": "^3.13.1",
     "lodash.throttle": "^4.1.1",
-<<<<<<< HEAD
-    "react-tinacms": "^0.8.0-alpha.0",
-    "tinacms": "^0.8.0-alpha.0"
-=======
     "react-tinacms": "^0.8.0",
     "tinacms": "^0.8.0"
->>>>>>> c6fa6206
   }
 }