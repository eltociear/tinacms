--- conflicted
+++ resolved
@@ -1,10 +1,6 @@
 {
   "name": "react-tinacms-github",
-<<<<<<< HEAD
-  "version": "0.5.0",
-=======
   "version": "0.5.1",
->>>>>>> b7c949ac
   "description": "",
   "main": "dist/index.js",
   "scripts": {
@@ -27,17 +23,6 @@
     "tinacms": ">=0.19"
   },
   "devDependencies": {
-<<<<<<< HEAD
-    "@tinacms/fields": "^0.12.1",
-    "@tinacms/forms": "^0.6.1",
-    "@tinacms/icons": "^0.14.0",
-    "@tinacms/react-forms": "^0.2.1",
-    "@tinacms/styles": "^0.5.1",
-    "@types/js-cookie": "^2.2.5",
-    "final-form": "^4.18.7",
-    "styled-components": ">=4.1",
-    "tinacms": "^0.21.3"
-=======
     "@tinacms/fields": "^0.12.2",
     "@tinacms/forms": "^0.6.2",
     "@tinacms/icons": "^0.14.0",
@@ -47,15 +32,10 @@
     "final-form": "^4.18.7",
     "styled-components": ">=4.1",
     "tinacms": "^0.22.0"
->>>>>>> b7c949ac
   },
   "dependencies": {
     "btoa": "^1.2.1",
     "js-cookie": "^2.2.1",
-<<<<<<< HEAD
-    "next-tinacms-markdown": "^0.2.21"
-=======
     "next-tinacms-markdown": "^0.2.22"
->>>>>>> b7c949ac
   }
 }