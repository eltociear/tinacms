--- conflicted
+++ resolved
@@ -59,9 +59,6 @@
   const cms = useCMS()
   const { focussedField, setFocussedField } = useInlineForm()
   const { name, template } = React.useContext(InlineFieldContext)
-<<<<<<< HEAD
-  const { insert, move, remove, blocks, count, direction } = useInlineBlocks()
-=======
   const {
     insert,
     move,
@@ -72,26 +69,14 @@
     min,
     max,
   } = useInlineBlocks()
->>>>>>> b7c949ac
   const isFirst = index === 0
   const isLast = index === count - 1
   const blockMenuRef = React.useRef<HTMLDivElement>(null)
   const blockMoveUpRef = React.useRef<HTMLButtonElement>(null)
   const blockMoveDownRef = React.useRef<HTMLButtonElement>(null)
 
-<<<<<<< HEAD
-  const addBeforePosition =
-    direction === 'horizontal'
-      ? 'left'
-      : 'top'
-  const addAfterPosition =
-    direction === 'horizontal'
-      ? 'right'
-      : 'bottom'
-=======
   const addBeforePosition = direction === 'horizontal' ? 'left' : 'top'
   const addAfterPosition = direction === 'horizontal' ? 'right' : 'bottom'
->>>>>>> b7c949ac
 
   if (cms.disabled) {
     return children
@@ -129,8 +114,6 @@
     event.stopPropagation()
     event.preventDefault()
     setFocussedField(name!)
-<<<<<<< HEAD
-=======
   }
 
   const offset = typeof focusRing === 'object' ? focusRing.offset : undefined
@@ -144,15 +127,7 @@
     if (!limit) return true
 
     return !(limit === count || (max === count && min === count))
->>>>>>> b7c949ac
-  }
-
-  const offset = typeof focusRing === 'object' ? focusRing.offset : undefined
-
-  const parentName = name!
-    .split('.')
-    .slice(0, -1)
-    .join('.')
+  }
 
   return (
     <Draggable type={parentName} draggableId={name!} index={index}>
@@ -170,24 +145,6 @@
             {...provider.draggableProps}
             disableChildren={!isActive && !childIsActive}
           >
-<<<<<<< HEAD
-            <AddBlockMenuWrapper active={isActive}>
-              <AddBlockMenu
-                addBlock={block => insert(index, block)}
-                blocks={blocks}
-                index={index}
-                offset={offset}
-                position={addBeforePosition}
-              />
-              <AddBlockMenu
-                addBlock={block => insert(index + 1, block)}
-                blocks={blocks}
-                index={index}
-                offset={offset}
-                position={addAfterPosition}
-              />
-            </AddBlockMenuWrapper>
-=======
             {withinLimit(max) && (
               <AddBlockMenuWrapper active={isActive}>
                 <AddBlockMenu
@@ -206,7 +163,6 @@
                 />
               </AddBlockMenuWrapper>
             )}
->>>>>>> b7c949ac
             <BlockMenuWrapper
               offset={offset}
               ref={blockMenuRef}
@@ -236,17 +192,11 @@
                   {direction === 'horizontal' && <ReorderRowIcon />}
                 </BlockAction>
                 <InlineSettings fields={template.fields} />
-<<<<<<< HEAD
-                <BlockAction onClick={removeBlock}>
-                  <TrashIcon />
-                </BlockAction>
-=======
                 {withinLimit(min) && (
                   <BlockAction onClick={removeBlock}>
                     <TrashIcon />
                   </BlockAction>
                 )}
->>>>>>> b7c949ac
               </BlockMenu>
             </BlockMenuWrapper>
             {children}
