{
  "name": "react-tinacms-inline",
  "version": "0.37.0-alpha.0",
  "license": "Apache-2.0",
  "main": "dist/index.js",
  "typings": "dist/src/index.d.ts",
  "files": [
    "dist"
  ],
  "scripts": {
    "test": "jest --passWithNoTests",
    "watch": "tinacms-scripts watch",
    "dev": "tinacms-scripts dev",
    "build": "tinacms-scripts build"
  },
  "dependencies": {
    "react-dismissible": "^1.3.0",
    "react-textarea-autosize": ">=7.1",
    "react-use": "^15.3.8"
  },
  "peerDependencies": {
    "react": ">=16.8",
    "react-dropzone": "10.2.1",
    "react-final-form": ">=6",
    "react-tinacms-editor": ">=0.0",
    "styled-components": ">=4.1",
    "tinacms": ">=0.13"
  },
  "devDependencies": {
    "@testing-library/react": "^11.1.2",
    "@tinacms/icons": "^0.36.0",
    "@tinacms/react-forms": "^0.36.0",
    "@tinacms/scripts": "^0.29.0",
    "@tinacms/styles": "^0.33.0",
    "jest": "^26.6.3",
    "react-dropzone": "10.1.8",
    "react-tinacms-editor": "^0.4.0",
<<<<<<< HEAD
    "tinacms": "^0.36.0-alpha.0",
    "tslib": "^1.10.0"
=======
    "tinacms": "^0.37.0-alpha.0"
>>>>>>> a2375f05
  },
  "gitHead": "87c8f9a3ca2c5bf41e1a4c54a73759d12a7c5bfd"
}<|MERGE_RESOLUTION|>--- conflicted
+++ resolved
@@ -35,12 +35,7 @@
     "jest": "^26.6.3",
     "react-dropzone": "10.1.8",
     "react-tinacms-editor": "^0.4.0",
-<<<<<<< HEAD
-    "tinacms": "^0.36.0-alpha.0",
-    "tslib": "^1.10.0"
-=======
     "tinacms": "^0.37.0-alpha.0"
->>>>>>> a2375f05
   },
   "gitHead": "87c8f9a3ca2c5bf41e1a4c54a73759d12a7c5bfd"
 }