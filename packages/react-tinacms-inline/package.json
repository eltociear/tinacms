--- conflicted
+++ resolved
@@ -1,10 +1,6 @@
 {
   "name": "react-tinacms-inline",
-<<<<<<< HEAD
-  "version": "0.9.0",
-=======
   "version": "0.10.0",
->>>>>>> b7c949ac
   "license": "Apache-2.0",
   "main": "dist/index.js",
   "module": "dist/react-tinacms-inline.esm.js",
@@ -33,18 +29,10 @@
   },
   "devDependencies": {
     "@tinacms/icons": "^0.14.0",
-<<<<<<< HEAD
-    "@tinacms/react-forms": "^0.2.1",
-    "@tinacms/styles": "^0.5.1",
-    "react-dropzone": "10.1.8",
-    "react-tinacms-editor": "^0.4.0",
-    "tinacms": "^0.21.3"
-=======
     "@tinacms/react-forms": "^0.2.2",
     "@tinacms/styles": "^0.5.2",
     "react-dropzone": "10.1.8",
     "react-tinacms-editor": "^0.4.0",
     "tinacms": "^0.22.0"
->>>>>>> b7c949ac
   }
 }