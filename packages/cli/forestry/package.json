{
  "name": "@tinacms/forestry-cli",
<<<<<<< HEAD
  "version": "0.1.0-alpha.14",
=======
  "version": "0.1.0-alpha.9",
>>>>>>> 7dde7340
  "license": "MIT",
  "devDependencies": {
    "@types/clear": "0.1.0",
    "@types/cors": "2.8.5",
    "@types/express": "4.17.0",
    "@types/figlet": "1.2.0",
    "@types/inquirer": "^6.5.0",
    "@types/listr": "0.14.2",
    "cms-scripts": "^0.1.0-alpha.3",
    "jest": "^24.8.0",
    "ts-jest": "^24.0.2"
  },
  "main": "build/index.js",
  "types": "build/index.d.ts",
  "bin": {
    "forestry-api": "./bin/forestry"
  },
  "scripts": {
    "build": "tsc",
    "test": "jest --passWithNoTests",
    "watch": "tsc -w"
  },
  "files": [
    "build",
    "bin"
  ],
  "dependencies": {
    "axios": "0.19.0",
    "chalk": "^2.4.2",
    "clear": "^0.1.0",
    "cors": "^2.8.5",
    "crypto": "^1.0.1",
    "esm": "3.2.25",
    "express": "^4.17.1",
    "figlet": "^1.2.3",
    "inquirer": "^6.5.1",
    "listr": "0.14.3",
    "open": "^6.4.0",
    "path": "^0.12.7",
    "simple-git": "1.124.0",
    "dotenv": "8.1.0",
    "commander": "3.0.1"
  }
}<|MERGE_RESOLUTION|>--- conflicted
+++ resolved
@@ -1,10 +1,6 @@
 {
   "name": "@tinacms/forestry-cli",
-<<<<<<< HEAD
   "version": "0.1.0-alpha.14",
-=======
-  "version": "0.1.0-alpha.9",
->>>>>>> 7dde7340
   "license": "MIT",
   "devDependencies": {
     "@types/clear": "0.1.0",
