import { Form, FormOptions } from '@forestryio/cms'
import { useCMSForm } from '@forestryio/cms-react'
import {
  ERROR_MISSING_CMS_GATSBY,
  ERROR_MISSING_REMARK_ID,
  ERROR_MISSING_REMARK_PATH,
} from '../errors'
import { useEffect, useMemo } from 'react'

let throttle = require('lodash.throttle')

interface RemarkNode {
  id: string
  frontmatter: any
  html: string
  rawMarkdownBody: string
  [key: string]: any
}

export function useRemarkForm(
  markdownRemark: RemarkNode,
  formOverrrides: Partial<FormOptions<any>> = {},
  timeout: Number = 100
) {
  if (!markdownRemark) {
    return [markdownRemark, null]
  }
  if (typeof markdownRemark.id === 'undefined') {
    throw new Error(ERROR_MISSING_REMARK_ID)
  }
  // TODO: Only required when saving to local filesystem.
  if (typeof markdownRemark.fileAbsolutePath === 'undefined') {
    throw new Error(ERROR_MISSING_REMARK_PATH)
  }
  try {
    let throttledWriteToDisk = useMemo(() => {
      return throttle(writeToDisk, timeout)
    }, [timeout])

    let [values, form] = useCMSForm({
      name: `markdownRemark:${markdownRemark.id}`,
      initialValues: markdownRemark,
      fields: generateFields(markdownRemark),
      onSubmit(data) {
        if (process.env.NODE_ENV === 'development') {
          // return writeToDisk(data)
        } else {
          console.log('Not supported')
        }
      },
      ...formOverrrides,
    })

    useEffect(() => {
      if (!form) return
      return form.subscribe(
        (formState: any) => {
          throttledWriteToDisk(formState.values)
        },
        { values: true }
      )
    }, [form])

    return [markdownRemark, form]
  } catch (e) {
    throw new Error(ERROR_MISSING_CMS_GATSBY)
  }
}

function generateFields(post: RemarkNode) {
  let frontmatterFields = Object.keys(post.frontmatter).map(key => ({
    component: 'text',
    name: `frontmatter.${key}`,
  }))

  return [
    ...frontmatterFields,
    { component: 'textarea', name: 'rawMarkdownBody' },
  ]
}

interface RemarkFormProps extends Partial<FormOptions<any>> {
  remark: RemarkNode
<<<<<<< HEAD
  formOverrrides: Partial<FormOptions<any>>
  children(renderProps: { form: Form; markdownRemark: any }): JSX.Element
=======
  render(renderProps: { form: Form; markdownRemark: any }): JSX.Element
  timeout?: number
>>>>>>> da8a0188
}

export function RemarkForm({
  remark,
<<<<<<< HEAD
  children,
  formOverrrides = {},
}: RemarkFormProps) {
  let [markdownRemark, form] = useRemarkForm(remark, formOverrrides)
=======
  render,
  timeout,
  ...options
}: RemarkFormProps) {
  let [markdownRemark, form] = useRemarkForm(remark, options, timeout)
>>>>>>> da8a0188

  return render({ form, markdownRemark })
}

function writeToDisk(data: any) {
  // @ts-ignore
  return fetch('http://localhost:4567/markdownRemark', {
    method: 'PUT',
    headers: {
      'Content-Type': 'application/json; charset=utf-8',
    },
    body: JSON.stringify(data),
  })
    .then(response => {
      console.log(response.json())
    })
    .catch(e => {
      console.error(e)
    })
}<|MERGE_RESOLUTION|>--- conflicted
+++ resolved
@@ -81,29 +81,17 @@
 
 interface RemarkFormProps extends Partial<FormOptions<any>> {
   remark: RemarkNode
-<<<<<<< HEAD
-  formOverrrides: Partial<FormOptions<any>>
-  children(renderProps: { form: Form; markdownRemark: any }): JSX.Element
-=======
   render(renderProps: { form: Form; markdownRemark: any }): JSX.Element
   timeout?: number
->>>>>>> da8a0188
 }
 
 export function RemarkForm({
   remark,
-<<<<<<< HEAD
-  children,
-  formOverrrides = {},
-}: RemarkFormProps) {
-  let [markdownRemark, form] = useRemarkForm(remark, formOverrrides)
-=======
   render,
   timeout,
   ...options
 }: RemarkFormProps) {
   let [markdownRemark, form] = useRemarkForm(remark, options, timeout)
->>>>>>> da8a0188
 
   return render({ form, markdownRemark })
 }
