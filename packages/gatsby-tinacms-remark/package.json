{
  "name": "gatsby-tinacms-remark",
<<<<<<< HEAD
  "version": "0.7.5",
=======
  "version": "0.7.6-alpha.1",
>>>>>>> 5375c2d4
  "main": "index.js",
  "types": "src/index.d.ts",
  "license": "Apache-2.0",
  "files": [
    "src",
    "index.js",
    "gatsby-node.js"
  ],
  "keywords": [
    "tinacms",
    "cms",
    "react",
    "remark",
    "gatsby"
  ],
  "bugs": {
    "url": "https://github.com/tinacms/tinacms/issues"
  },
  "repository": {
    "type": "git",
    "url": "https://github.com/tinacms/tinacms.git",
    "directory": "packages/gatsby-tinacms-remark"
  },
  "scripts": {
    "watch": "tinacms-scripts watch",
    "build": "tinacms-scripts build",
    "dev": "tinacms-scripts dev",
    "test": "jest --passWithNoTests",
    "docs": "npx typedoc"
  },
  "devDependencies": {
    "@tinacms/scripts": "^0.1.13-alpha.0",
    "@types/js-yaml": "^3.12.1",
<<<<<<< HEAD
    "tinacms": "^0.15.0"
=======
    "tinacms": "^0.16.0-alpha.1"
>>>>>>> 5375c2d4
  },
  "dependencies": {
    "gray-matter": "^4.0.2",
    "js-yaml": "^3.13.1",
    "slash": "^3.0.0"
  },
  "peerDependencies": {
    "gatsby-transformer-remark": ">=2.1.1",
    "tinacms": ">=0.11"
  }
}<|MERGE_RESOLUTION|>--- conflicted
+++ resolved
@@ -1,10 +1,6 @@
 {
   "name": "gatsby-tinacms-remark",
-<<<<<<< HEAD
-  "version": "0.7.5",
-=======
   "version": "0.7.6-alpha.1",
->>>>>>> 5375c2d4
   "main": "index.js",
   "types": "src/index.d.ts",
   "license": "Apache-2.0",
@@ -38,11 +34,7 @@
   "devDependencies": {
     "@tinacms/scripts": "^0.1.13-alpha.0",
     "@types/js-yaml": "^3.12.1",
-<<<<<<< HEAD
-    "tinacms": "^0.15.0"
-=======
     "tinacms": "^0.16.0-alpha.1"
->>>>>>> 5375c2d4
   },
   "dependencies": {
     "gray-matter": "^4.0.2",
