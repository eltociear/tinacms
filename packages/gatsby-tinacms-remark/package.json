{
  "name": "gatsby-tinacms-remark",
  "version": "0.5.0",
  "main": "index.js",
  "types": "src/index.d.ts",
  "license": "Apache-2.0",
  "files": [
    "src",
    "index.js",
    "gatsby-node.js"
  ],
  "keywords": [
    "tinacms",
    "cms",
    "react",
    "remark",
    "gatsby"
  ],
  "bugs": {
    "url": "https://github.com/tinacms/tinacms/issues"
  },
  "repository": {
    "type": "git",
    "url": "https://github.com/tinacms/tinacms.git",
    "directory": "packages/react/gatsby-tinacms-remark"
  },
  "scripts": {
    "watch": "tinacms-scripts watch",
    "build": "tinacms-scripts build",
    "dev": "tinacms-scripts dev",
    "test": "jest --passWithNoTests"
  },
  "devDependencies": {
    "@tinacms/scripts": "^0.1.11",
    "@types/jest": "^24.0.15",
    "jest": "^24.8.0",
    "ts-jest": "^24.0.2"
  },
  "dependencies": {
    "@tinacms/core": "^0.5.0",
    "@tinacms/form-builder": "^0.2.6",
    "gray-matter": "^4.0.2",
    "lodash.get": "^4.4.2",
<<<<<<< HEAD
    "react-tinacms": "^0.8.1",
    "tinacms": "^0.8.1"
  },
  "peerDependencies": {
    "gatsby-transformer-remark": ">=2.6"
=======
    "react-tinacms": "^0.9.0",
    "tinacms": "^0.9.0"
>>>>>>> ba99b214
  }
}<|MERGE_RESOLUTION|>--- conflicted
+++ resolved
@@ -41,15 +41,10 @@
     "@tinacms/form-builder": "^0.2.6",
     "gray-matter": "^4.0.2",
     "lodash.get": "^4.4.2",
-<<<<<<< HEAD
-    "react-tinacms": "^0.8.1",
-    "tinacms": "^0.8.1"
+    "react-tinacms": "^0.9.0",
+    "tinacms": "^0.9.0"
   },
   "peerDependencies": {
     "gatsby-transformer-remark": ">=2.6"
-=======
-    "react-tinacms": "^0.9.0",
-    "tinacms": "^0.9.0"
->>>>>>> ba99b214
   }
 }