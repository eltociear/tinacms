/**

Copyright 2019 Forestry.io Inc

Licensed under the Apache License, Version 2.0 (the "License");
you may not use this file except in compliance with the License.
You may obtain a copy of the License at

    http://www.apache.org/licenses/LICENSE-2.0

Unless required by applicable law or agreed to in writing, software
distributed under the License is distributed on an "AS IS" BASIS,
WITHOUT WARRANTIES OR CONDITIONS OF ANY KIND, either express or implied.
See the License for the specific language governing permissions and
limitations under the License.

*/

<<<<<<< HEAD
// TODO: Move to `use-json-form.ts`
import { Form, FormOptions, Field } from '@tinacms/core'
import { useCMSForm, useCMS, useWatchFormValues } from 'react-tinacms'
import { useMemo, useCallback, useState, useEffect } from 'react'

interface JsonNode {
  id: string
  rawJson: string
  fileRelativePath: string
  [key: string]: string
}

export function useJsonForm(
  jsonNode: JsonNode,
  formOptions: Partial<FormOptions<any>> = {}
) {
  if (!jsonNode || process.env.NODE_ENV === 'production') {
    return [jsonNode, null]
  }
  validateJsonNode(jsonNode)

  const cms = useCMS()
  const label = jsonNode.fileRelativePath
  const id = formOptions.label || jsonNode.fileRelativePath

  /**
   * The state of the JsonForm, generated from the contents of the
   * Json file currently on disk. This state will contain any
   * un-committed changes in the Json file.
   */
  const valuesOnDisk = useMemo(
    () => ({
      jsonNode: jsonNode,
      rawJson: JSON.parse(jsonNode.rawJson),
    }),
    [jsonNode]
  )

  /**
   * The state of the JsonForm, generated from the contents of the
   * Json file at the HEAD of this git branch.
   */
  const [valuesInGit, setValuesInGit] = useState()
  useEffect(() => {
    cms.api.git
      .show(id) // Load the contents of this file at HEAD
      .then((git: any) => {
        // Parse the JSON into a JsonForm data structure and store it in state.
        let rawJson = JSON.parse(git.content)
        setValuesInGit({ jsonNode, rawJson })
      })
      .catch((e: any) => {
        console.log('FAILED', e)
      })
  }, [id])

  const fields = formOptions.fields || generateFields(valuesOnDisk.rawJson)

  // TODO: This may not be necessary.
  fields.push({ name: 'jsonNode', component: null })

  const [values, form] = useCMSForm(
    {
      id,
      label,
      initialValues: valuesInGit,
      fields,
      onSubmit(data) {
        return cms.api.git.onSubmit!({
          files: [data.fileRelativePath],
          message: data.__commit_message || 'Tina commit',
          name: data.__commit_name,
          email: data.__commit_email,
        })
      },
      reset() {
        return cms.api.git.reset({ files: [id] })
      },
      ...formOptions,
    },
    // The Form will be updated if these values change.
    { values: valuesOnDisk, label, fields }
  )

  const writeToDisk = useCallback(formState => {
    const { fileRelativePath, rawJson, ...data } = formState.values.rawJson
    cms.api.git.onChange!({
      fileRelativePath: formState.values.jsonNode.fileRelativePath,
      content: JSON.stringify(data, null, 2),
    })
  }, [])

  useWatchFormValues(form, writeToDisk)

  return [jsonNode, form as Form]
}

function generateFields(post: any): Field[] {
  return Object.keys(post).map(key => ({
    component: 'text',
    name: `rawJson.${key}`,
  }))
}

interface JsonFormProps extends Partial<FormOptions<any>> {
  data: JsonNode
  render(renderProps: { form: Form; data: any }): JSX.Element
}

export function JsonForm({ data, render, ...options }: JsonFormProps) {
  const [currentData, form] = useJsonForm(data, options)

  return render({ form: form as any, data: currentData })
}

function validateJsonNode(jsonNode: JsonNode) {
  // TODO
}
=======
export * from './src'
>>>>>>> f6f9aaf9
<|MERGE_RESOLUTION|>--- conflicted
+++ resolved
@@ -16,125 +16,4 @@
 
 */
 
-<<<<<<< HEAD
-// TODO: Move to `use-json-form.ts`
-import { Form, FormOptions, Field } from '@tinacms/core'
-import { useCMSForm, useCMS, useWatchFormValues } from 'react-tinacms'
-import { useMemo, useCallback, useState, useEffect } from 'react'
-
-interface JsonNode {
-  id: string
-  rawJson: string
-  fileRelativePath: string
-  [key: string]: string
-}
-
-export function useJsonForm(
-  jsonNode: JsonNode,
-  formOptions: Partial<FormOptions<any>> = {}
-) {
-  if (!jsonNode || process.env.NODE_ENV === 'production') {
-    return [jsonNode, null]
-  }
-  validateJsonNode(jsonNode)
-
-  const cms = useCMS()
-  const label = jsonNode.fileRelativePath
-  const id = formOptions.label || jsonNode.fileRelativePath
-
-  /**
-   * The state of the JsonForm, generated from the contents of the
-   * Json file currently on disk. This state will contain any
-   * un-committed changes in the Json file.
-   */
-  const valuesOnDisk = useMemo(
-    () => ({
-      jsonNode: jsonNode,
-      rawJson: JSON.parse(jsonNode.rawJson),
-    }),
-    [jsonNode]
-  )
-
-  /**
-   * The state of the JsonForm, generated from the contents of the
-   * Json file at the HEAD of this git branch.
-   */
-  const [valuesInGit, setValuesInGit] = useState()
-  useEffect(() => {
-    cms.api.git
-      .show(id) // Load the contents of this file at HEAD
-      .then((git: any) => {
-        // Parse the JSON into a JsonForm data structure and store it in state.
-        let rawJson = JSON.parse(git.content)
-        setValuesInGit({ jsonNode, rawJson })
-      })
-      .catch((e: any) => {
-        console.log('FAILED', e)
-      })
-  }, [id])
-
-  const fields = formOptions.fields || generateFields(valuesOnDisk.rawJson)
-
-  // TODO: This may not be necessary.
-  fields.push({ name: 'jsonNode', component: null })
-
-  const [values, form] = useCMSForm(
-    {
-      id,
-      label,
-      initialValues: valuesInGit,
-      fields,
-      onSubmit(data) {
-        return cms.api.git.onSubmit!({
-          files: [data.fileRelativePath],
-          message: data.__commit_message || 'Tina commit',
-          name: data.__commit_name,
-          email: data.__commit_email,
-        })
-      },
-      reset() {
-        return cms.api.git.reset({ files: [id] })
-      },
-      ...formOptions,
-    },
-    // The Form will be updated if these values change.
-    { values: valuesOnDisk, label, fields }
-  )
-
-  const writeToDisk = useCallback(formState => {
-    const { fileRelativePath, rawJson, ...data } = formState.values.rawJson
-    cms.api.git.onChange!({
-      fileRelativePath: formState.values.jsonNode.fileRelativePath,
-      content: JSON.stringify(data, null, 2),
-    })
-  }, [])
-
-  useWatchFormValues(form, writeToDisk)
-
-  return [jsonNode, form as Form]
-}
-
-function generateFields(post: any): Field[] {
-  return Object.keys(post).map(key => ({
-    component: 'text',
-    name: `rawJson.${key}`,
-  }))
-}
-
-interface JsonFormProps extends Partial<FormOptions<any>> {
-  data: JsonNode
-  render(renderProps: { form: Form; data: any }): JSX.Element
-}
-
-export function JsonForm({ data, render, ...options }: JsonFormProps) {
-  const [currentData, form] = useJsonForm(data, options)
-
-  return render({ form: form as any, data: currentData })
-}
-
-function validateJsonNode(jsonNode: JsonNode) {
-  // TODO
-}
-=======
-export * from './src'
->>>>>>> f6f9aaf9
+export * from "./src";