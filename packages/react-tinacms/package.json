--- conflicted
+++ resolved
@@ -1,10 +1,6 @@
 {
   "name": "react-tinacms",
-<<<<<<< HEAD
-  "version": "0.9.12",
-=======
   "version": "0.9.13-alpha.1",
->>>>>>> 5375c2d4
   "main": "build/index.js",
   "types": "build/index.d.ts",
   "license": "Apache-2.0",
@@ -35,10 +31,6 @@
     "@tinacms/scripts": "^0.1.13-alpha.0"
   },
   "dependencies": {
-<<<<<<< HEAD
-    "tinacms": "^0.15.0"
-=======
     "tinacms": "^0.16.0-alpha.1"
->>>>>>> 5375c2d4
   }
 }