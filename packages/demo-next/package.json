--- conflicted
+++ resolved
@@ -1,25 +1,12 @@
 {
   "name": "demo-next",
-<<<<<<< HEAD
-  "version": "1.0.5-alpha.0",
-=======
   "version": "1.0.6",
->>>>>>> c6fa6206
   "private": true,
   "scripts": {
     "develop": "concurrently \"next dev\" \"tina-git-server 3001\"",
     "start": "next start"
   },
   "dependencies": {
-<<<<<<< HEAD
-    "@tinacms/api-git": "^0.4.2-alpha.0",
-    "@tinacms/next-tinacms-git": "^0.0.9-alpha.0",
-    "@tinacms/next-tinacms-markdown": "^0.0.11-alpha.0",
-    "concurrently": "^5.0.0",
-    "next": "9.0.5",
-    "react-tinacms": "^0.8.0-alpha.0",
-    "tinacms": "^0.8.0-alpha.0"
-=======
     "@tinacms/api-git": "^0.4.3",
     "@tinacms/next-tinacms-git": "^0.0.10",
     "@tinacms/next-tinacms-markdown": "^0.0.12",
@@ -27,6 +14,5 @@
     "next": "9.0.5",
     "react-tinacms": "^0.8.0",
     "tinacms": "^0.8.0"
->>>>>>> c6fa6206
   }
 }