---
title: Just Another Blog Post
author: content/authors/napolean.md
published: false
date: '2021-07-12T07:00:00.000Z'
<<<<<<< HEAD
heroImg: >-
  http://res.cloudinary.com/deuzrsg3m/image/upload/v1634858384/tina-upload_yxevty.jpg
=======
rating: 1
>>>>>>> a28b787c
excerpt: >-
  Lorem markdownum evinctus ut cape adhaeret gravis licet progenies ut haesit
  maxima ille. Est scorpius, mori vel in visaeque Haemoniis viperei furoris e ad
  vasti, distulit. Crudus sub coniuge iam: dea propera sive?
---

# Vote For Pedro

Hello, the current date and time is <DateTime format="iso"/>. Quis semper [vulputate](https://example.com) aliquam venenatdis egestas sagittis quisque orci. Donec commodo sdit viverra aliquam porttitor ultrices gravida eu. Tincidunt leo, elementum mattis ele

<<<<<<< HEAD
![](http://res.cloudinary.com/deuzrsg3m/image/upload/v1647683389/tina-upload_bdy7fo.png)

mentum ut nisl, justo, amet, mattis. Nunc purus, diam cdommodo tincidunt turpis. Amet, duis sed elit interdum dignissim

![](http://res.cloudinary.com/deuzrsg3m/image/upload/v1634858384/tina-upload\_yxevty.jpg "")
=======
#### Address:
123 Abc St\
Charlottetown, PEI

![](http://res.cloudinary.com/deuzrsg3m/image/upload/v1634858384/tina-upload\_yxevty.jpg)
>>>>>>> a28b787c

***

```
const vote = {
  for: "Pedro"
}
```

> Id orci tellus laoreet id ac. Dolor, aenean leo, ac etiam consequat in. Convallis arcu ipsum urna nibh. Pha
>
> retra, euismod vitae interdum mauris enim, consequat vulputate nibh. Maecenas pellentesque id sed tellus mauris, ultrices mauris. Tincidunt enim cursus ridiculus mi. Pellentesque nam sed nullam sed diam turpis ipsum eu a sed convallis diam.

![This is an image](http://res.cloudinary.com/deuzrsg3m/image/upload/v1631389967/apfx/kevin-bosc-oeqBJZd1GWY-unsplash\_rtuyot.jpg "Building, by Thomas Carlisle")

Quis semper [vulputate](https://example.com) aliquam venenatdis egestas sagittis quisque orci. Donec commodo sit viverra aliquam porttitor ultrices gravida eu. Tincidunt leo, elementum mattis elementum ut nisl, justo, amet, mattis. Nunc purus, diam cdommodo tincidunt turpis. Amet, duis sed elit interdum dignissim

<NewsletterSignup
  placeholder="Enter your email"
  buttonText="Notify Me"
  disclaimer={
<>
We care about the protection of your data. Read our [Privacy Policy](http://example.com).

</>
}
>
  ## Stay in touch!

  ![](http://placehold.it/300x200 "")

  Anim aute id magna aliqua ad ad non deserunt sunt. Qui irure qui Lorem cupidatat commodo. Elit sunt amet fugiat veniam occaecat fugiat.
</NewsletterSignup>

### 3 Reasons to vote for Pedro

*   Anim aute id magna aliqua ad ad non deserunt sunt
*   Qui irure qui Lorem cupidatat commodo. Elit sunt amet fugiat veniam occaecat fugiat.
*   Lorem markdownum evinctus ut cape adhaeret gravis licet progenies ut haesit maxima ille. Est scorpius, mori vel in visaeque Haemoniis viperei furoris e ad vasti, distulit. Crudus sub coniuge iam: dea propera sive?

### 3 More Reasons to vote for Pedro

1.  Anim aute id magna aliqua ad ad non deserunt sunt
2.  Qui irure qui Lorem cupidatat commodo.
    .   Elit sunt amet fugiat veniam occaecat fugiat.
3.  Lorem markdownum evinctus ut cape adhaeret gravis licet progenies ut haesit maxima ille. Est scorpius, mori vel in visaeque Haemoniis viperei furoris e ad vasti, distulit. Crudus sub coniuge iam: dea propera sive?

***

<BlockQuote authorName="Uncle Rico">
  How much you wanna make a bet I can throw a football over [them mountains](https://images.unsplash.com/photo-1454496522488-7a8e488e8606?ixid=MnwxMjA3fDB8MHxwaG90by1wYWdlfHx8fGVufDB8fHx8\&ixlib=rb-1.2.1\&auto=format\&fit=crop\&w=2110\&q=80)?
</BlockQuote><|MERGE_RESOLUTION|>--- conflicted
+++ resolved
@@ -3,12 +3,9 @@
 author: content/authors/napolean.md
 published: false
 date: '2021-07-12T07:00:00.000Z'
-<<<<<<< HEAD
 heroImg: >-
   http://res.cloudinary.com/deuzrsg3m/image/upload/v1634858384/tina-upload_yxevty.jpg
-=======
 rating: 1
->>>>>>> a28b787c
 excerpt: >-
   Lorem markdownum evinctus ut cape adhaeret gravis licet progenies ut haesit
   maxima ille. Est scorpius, mori vel in visaeque Haemoniis viperei furoris e ad
@@ -19,19 +16,18 @@
 
 Hello, the current date and time is <DateTime format="iso"/>. Quis semper [vulputate](https://example.com) aliquam venenatdis egestas sagittis quisque orci. Donec commodo sdit viverra aliquam porttitor ultrices gravida eu. Tincidunt leo, elementum mattis ele
 
-<<<<<<< HEAD
 ![](http://res.cloudinary.com/deuzrsg3m/image/upload/v1647683389/tina-upload_bdy7fo.png)
 
 mentum ut nisl, justo, amet, mattis. Nunc purus, diam cdommodo tincidunt turpis. Amet, duis sed elit interdum dignissim
 
 ![](http://res.cloudinary.com/deuzrsg3m/image/upload/v1634858384/tina-upload\_yxevty.jpg "")
-=======
+
 #### Address:
+
 123 Abc St\
 Charlottetown, PEI
 
 ![](http://res.cloudinary.com/deuzrsg3m/image/upload/v1634858384/tina-upload\_yxevty.jpg)
->>>>>>> a28b787c
 
 ***
 
